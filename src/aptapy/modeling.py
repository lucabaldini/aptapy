# Copyright (C) 2025 Luca Baldini (luca.baldini@pi.infn.it)
#
# This program is free software: you can redistribute it and/or modify
# it under the terms of the GNU General Public License as published by
# the Free Software Foundation, either version 3 of the License, or
# (at your option) any later version.
#
# This program is distributed in the hope that it will be useful,
# but WITHOUT ANY WARRANTY; without even the implied warranty of
# MERCHANTABILITY or FITNESS FOR A PARTICULAR PURPOSE.  See the
# GNU General Public License for more details.
#
# You should have received a copy of the GNU General Public License
# along with this program.  If not, see <https://www.gnu.org/licenses/>.

"""Modeling core facilities.
"""

import enum
import functools
import inspect
from abc import abstractmethod
from dataclasses import dataclass, fields
from itertools import chain
from numbers import Number
from typing import Callable, Dict, Iterator, Tuple, Union

import matplotlib
import matplotlib.pyplot as plt
import numpy as np
import scipy.integrate
import scipy.optimize
import scipy.stats
import uncertainties

from .hist import Histogram1d
from .plotting import AbstractPlottable, last_line_color
from .typing_ import ArrayLike

SIGMA_TO_FWHM = 2. * np.sqrt(2. * np.log(2.))


class Format(str, enum.Enum):

    """Small enum class to control string formatting.

    This is leveraging the custom formatting of the uncertainties package, where
    a trailing `P` means "pretty print" and a trailing `L` means "LaTeX".
    """

    PRETTY = "P"
    LATEX = "L"


@dataclass
class FitParameter:

    """Small class describing a fit parameter.
    """

    value: float
    _name: str = None
    error: float = None
    _frozen: bool = False
    minimum: float = -np.inf
    maximum: float = np.inf

    @property
    def name(self) -> str:
        """Return the parameter name.

        We are wrapping this into a property because, arguably, the parameter name is
        the only thing we never, ever want to change after the fact.

        Returns
        -------
        name : str
            The parameter name.
        """
        return self._name

    @property
    def frozen(self) -> bool:
        """Return True if the parameter is frozen.

        We are wrapping this into a property because we interact with this member
        via the freeze() and thaw() methods.

        Returns
        -------
        frozen : bool
            True if the parameter is frozen.
        """
        return self._frozen

    def is_bound(self) -> bool:
        """Return True if the parameter is bounded.

        Returns
        -------
        bounded : bool
            True if the parameter is bounded.
        """
        return not np.isinf(self.minimum) or not np.isinf(self.maximum)

    def copy(self, name: str) -> "FitParameter":
        """Create a copy of the parameter object with a new name.

        This is necessary because we define the fit parameters of the actual model as
        class variables holding the default value, and each instance gets their own
        copy of the parameter, where the name is automatically inferred.

        Note that, in addition to the name being passed as an argument, we only carry
        over the value and bounds of the original fit parameter: the new object is
        created with error = None and _frozen = False.

        Arguments
        ---------
        name : str
            The name for the new :class:`FitParameter` object.

        Returns
        -------
        parameter : FitParameter
            The new :class:`FitParameter` object.
        """
        return self.__class__(self.value, name, minimum=self.minimum, maximum=self.maximum)

    def set(self, value: float, error: float = None) -> None:
        """Set the parameter value and error.

        Arguments
        ---------
        value : float
            The new value for the parameter.

        error : float, optional
            The new error for the parameter (default None).
        """
        if self._frozen:
            raise RuntimeError(f"Cannot set value for frozen parameter {self.name}")
        if value < self.minimum or value > self.maximum:
            raise ValueError(f"Cannot set value {value} for parameter {self.name}, "
                             f"out of bounds [{self.minimum}, {self.maximum}]")
        self.value = float(value)
        self.error = float(error) if error is not None else None

    def init(self, value: float) -> None:
        """Initialize the fit parameter to a given value, unless it is frozen, or
        the value is out of bounds.

        .. warning::

           Note this silently does nothing if the parameter is frozen, or if the value
           is out of bounds, so its behavior is inconsistent with that of set(), which
           raises an exception in both cases. This is intentional, and this method should
           only be used to initialize the parameter prior to a fit.

        Arguments
        ---------
        value : float
            The new value for the parameter.

        """
        if self._frozen:
            return
        if value < self.minimum or value > self.maximum:
            return
        self.set(value)

    def freeze(self, value: float) -> None:
        """Freeze the fit parameter to a given value.

        Note that the error is set to None.

        Arguments
        ---------
        value : float
            The new value for the parameter.
        """
        self.set(value)
        self._frozen = True

    def thaw(self) -> None:
        """Un-freeze the fit parameter.
        """
        self._frozen = False

    def ufloat(self) -> uncertainties.ufloat:
        """Return the parameter value and error as a ufloat object.

        Returns
        -------
        ufloat : uncertainties.ufloat
            The parameter value and error as a ufloat object.
        """
        return uncertainties.ufloat(self.value, self.error)

    def pull(self, expected: float) -> float:
        """Calculate the pull of the parameter with respect to a given expected value.

        Arguments
        ---------
        expected : float
            The expected value for the parameter.

        Returns
        -------
        pull : float
            The pull of the parameter with respect to the expected value, defined as
            (value - expected) / error.

        Raises
        ------
        RuntimeError
            If the parameter has no error associated to it.
        """
        if self.error is None or self.error <= 0.:
            raise RuntimeError(f"Cannot calculate pull for parameter {self.name} "
                               "with no error")
        return (self.value - expected) / self.error

    def compatible_with(self, expected: float, num_sigma: float = 3.) -> bool:
        """Check if the parameter is compatible with an expected value within
        n_sigma.

        Arguments
        ---------
        expected : float
            The expected value for the parameter.

        num_sigma : float, optional
            The number of sigmas to use for the compatibility check (default 3).

        Returns
        -------
        compatible : bool
            True if the parameter is compatible with the expected value within
            num_sigma.
        """
        return abs(self.pull(expected)) <= num_sigma

    def __format__(self, spec: str) -> str:
        """String formatting.

        Arguments
        ---------
        spec : str
            The format specification.

        Returns
        -------
        text : str
            The formatted string.
        """
        # Keep in mind Python passes an empty string explicitly when you call
        # f"{parameter}", so we can't really assign a default value to spec.
        if self.error is not None:
            param = format(self.ufloat(), spec)
            if spec.endswith(Format.LATEX):
                param = f"${param}$"
        else:
            # Note in this case we are not passing the format spec to format(), as
            # the only thing we can do in absence of an error is to use the
            # Python default formatting.
            param = format(self.value, "g")
        text = f"{self._name}: {param}"
        info = []
        if self._frozen:
            info.append("frozen")
        if not np.isinf(self.minimum):
            info.append(f"min={self.minimum}")
        if not np.isinf(self.maximum):
            info.append(f"max={self.maximum}")
        if info:
            text = f"{text} ({', '.join(info)})"
        return text

    def __str__(self) -> str:
        """String formatting.

        This is meant to provide a more human-readable version of the parameter formatting
        than the default ``__repr__`` implementation from the dataclass decorator, and it
        is what is used in the actual printout of the fit parameters from a fit.

        Returns
        -------
        text : str
            The formatted string.
        """
        return format(self, Format.PRETTY)


@dataclass
class FitStatus:

    """Small dataclass to hold the fit status.
    """

    popt: np.ndarray = None
    pcov: np.ndarray = None
    chisquare: float = None
    dof: int = None
    pvalue: float = None

    def reset(self) -> None:
        """Reset the fit status.
        """
        for field in fields(self):
            setattr(self, field.name, None)

    def valid(self) -> bool:
        """Return True if the fit status is valid, i.e., all the fields are set.

        Returns
        -------
        valid : bool
            True if the fit status is valid.
        """
        return all(getattr(self, field.name) is not None for field in fields(self))

    def update(self, popt: np.ndarray, pcov: np.ndarray, chisquare: float, dof: int) -> None:
        """Update the fit status, i.e., set the chisquare and calculate the
        corresponding p-value.

        Arguments
        ---------
        popt : array_like
            The optimal values for the fit parameters.

        pcov : array_like
            The covariance matrix for the fit parameters.

        chisquare : float
            The chisquare of the fit.

        dof : int
            The number of degrees of freedom of the fit.
        """
        self.popt = popt
        self.pcov = pcov
        self.chisquare = chisquare
        self.dof = dof
        self.pvalue = scipy.stats.chi2.sf(self.chisquare, self.dof)
        # chi2.sf() returns the survival function, i.e., 1 - cdf. If the survival
        # function is > 0.5, we flip it around, so that we always report the smallest
        # tail, and the pvalue is the probability of obtaining a chisquare value more
        # `extreme` of the one we got.
        if self.pvalue > 0.5:
            self.pvalue = 1. - self.pvalue

    def __format__(self, spec: str) -> str:
        """String formatting.

        Arguments
        ---------
        spec : str
            The format specification.

        Returns
        -------
        text : str
            The formatted string.
        """
        if self.chisquare is None:
            return "N/A"
        if spec.endswith(Format.LATEX):
            return f"$\\chi^2$: {self.chisquare:.2f} / {self.dof} dof"
        if spec.endswith(Format.PRETTY):
            return f"χ²: {self.chisquare:.2f} / {self.dof} dof"
        return f"chisquare: {self.chisquare:.2f} / {self.dof} dof"

    def __str__(self) -> str:
        """String formatting.

        Returns
        -------
        text : str
            The formatted string.
        """
        return format(self, Format.PRETTY)


class AbstractFitModelBase(AbstractPlottable):

    """Abstract base class for all the fit classes.

    This is a acting a base class for both simple fit models and for composite models
    (e.g., sums of simple ones).

    Arguments
    ---------
    label : str, optional
        The label for the model. If this is None, the model name is used as default,
        which makes sense because the name is how we would label a fit model in
        most circumstances.

    xlabel : str, optional
        The label for the x-axis.

    ylabel : str, optional
        The label for the y-axis.
    """

    def __init__(self, label: str = None, xlabel: str = None, ylabel: str = None) -> None:
        """Constructor.
        """
        super().__init__(label, xlabel, ylabel)
        if self.label is None:
            self.label = self.name()
        self.status = FitStatus()
        # Plotting range overriding the default coded in default_plotting_range().
        # This is set when fitting, and can be overridden programmatically by the user
        # via set_plotting_range() at any time.
        self._plotting_range = None
        # Number of points to use when plotting the model.
        self.num_plotting_points = 200

    @abstractmethod
    def __len__(self) -> int:
        """Delegated to concrete classes: this should return the `total` number of
        fit parameters (not only the free ones) in the model.

        .. note::

           I still have mixed feelings about this method, as it is not clear whether
           we are returning the number of parameters, or the number of free parameters,
           but I think it is fine, as long as we document it. Also note that, while
           the number of parameters is fixed once and for all for simple models,
           it can change at runtime for composite models.

        Returns
        -------
        n : int
            The total number of fit parameters in the model.
        """

    @abstractmethod
    def __iter__(self) -> Iterator[FitParameter]:
        """Delegated to concrete classes: this should return an iterator over `all`
        the fit parameters in the model.

        Returns
        -------
        iterator : Iterator[FitParameter]
            An iterator over all the fit parameters in the model.
        """

    @staticmethod
    @abstractmethod
    def evaluate(x: ArrayLike, *parameter_values: float) -> ArrayLike:
        """Evaluate the model at a given set of parameter values.

        Arguments
        ---------
        x : array_like
            The value(s) of the independent variable.

        parameter_values : sequence of float
            The value of the model parameters.

        Returns
        -------
        y : array_like
            The value(s) of the model at the given value(s) of the independent variable
            for a given set of parameter values.
        """

    def _wrap_evaluate(self) -> Callable:
        """Helper function to build a wrapper around the evaluate() method with
        the (correct) explicit signature, including all the parameter names.

        This is used, e.g., by FitModelSum and GaussianForestBase to wrap the evaluate()
        method, which is expressed in terms of a generic signature, before the
        method itself is passed to the freeze() method.
        """
        # Build the correct signature for the evaluate() method. Note that
        # the method bound to the class has signature (self, x, *parameter_values)
        # and we do want a wrapper with signature (x, param1, param2, ...).
        parameters = [inspect.Parameter("x", inspect.Parameter.POSITIONAL_ONLY)]
        parameter_kind = inspect.Parameter.POSITIONAL_OR_KEYWORD
        parameters.extend(inspect.Parameter(par.name, parameter_kind) for par in self)
        signature = inspect.Signature(parameters)

        # Create a loose wrapper around evaluate().
        @functools.wraps(self.evaluate)
        def wrapper(x, *args):
            return self.evaluate(x, *args)

        # Set the correct signature on the wrapper and return it.
        wrapper.__signature__ = signature
        return wrapper

    def jacobian(self, x: ArrayLike, *parameter_values: float, eps: float = 1.e-8) -> np.ndarray:
        """Numerically calculate the Jacobian matrix of partial derivatives of the model
        with respect to the parameters.

        This is used, e.g., to plot confidence bands around the best-fit model.

        Arguments
        ----------
        x : array_like
            The value(s) of the independent variable.

        parameter_values : sequence of float
            The value of the model parameters. If no parameters are passed, the current
            values are used by default. Alternatively, all the model parameters must
            be passed, otherwise a ValueError is raised.

        eps : float, optional
            The step size to use for the numerical differentiation.

        Returns
        -------
        J : ndarray
            The Jacobian matrix of partial derivatives. The shape of the array is (m, n),
            where m is the number of data points where the Jacobian is calculated, and
            n the number of parameters.
        """
        # pylint: disable=invalid-name
        if len(parameter_values) == 0:
            parameter_values = self.parameter_values()
        if len(parameter_values) != len(self):
            raise ValueError(f"{len(self)} parameters expected in the Jacobian calculation")

        p = np.array(parameter_values, dtype=float)
        x = np.atleast_1d(x)
        m = len(x)
        n = len(p)
        J = np.zeros((m, n))
        for i in range(n):
            dp = np.zeros_like(p)
            dp[i] = eps
            J[:, i] = (self.evaluate(x, *(p + dp)) - self.evaluate(x, *(p - dp))) / (2. * eps)
        return J

    def name(self) -> str:
        """Return the model name, e.g., for legends.

        Note this can be reimplemented in concrete subclasses, but it should provide
        a sensible default value in most circumstances.

        Returns
        -------
        name : str
            The model name.
        """
        return self.__class__.__name__

    def __call__(self, x: ArrayLike) -> ArrayLike:
        """Evaluate the model at the current value of the parameters.

        Arguments
        ---------
        x : array_like
            The value(s) of the independent variable.

        Returns
        -------
        y : array_like
            The value(s) of the model at the given value(s) of the independent variable
            for the current set of parameter values.
        """
        return self.evaluate(x, *self.parameter_values())

    def init_parameters(self, xdata: ArrayLike, ydata: ArrayLike, sigma: ArrayLike) -> None:
        """Optional hook to change the current parameter values of the model, prior
        to a fit, based on the input data.

        Arguments
        ---------
        xdata : array_like
            The input values of the independent variable.

        ydata : array_like
            The input values of the dependent variable.

        sigma : array_like
            The input uncertainties on the dependent variable.
        """
        # pylint: disable=unused-argument
        return

    def parameter_values(self) -> Tuple[float]:
        """Return the current parameter values.

        Note this only relies on the __iter__() method, so it works both for simple
        and composite models.

        Returns
        -------
        values : tuple of float
            The current parameter values.
        """
        return tuple(parameter.value for parameter in self)

    def free_parameters(self) -> Tuple[FitParameter]:
        """Return the list of free parameters.

        Note this only relies on the __iter__() method, so it works both for simple
        and composite models.

        Returns
        -------
        parameters : tuple of FitParameter
            The list of free parameters.
        """
        return tuple(parameter for parameter in self if not parameter.frozen)

    def free_parameter_values(self) -> Tuple[float]:
        """Return the current parameter values.

        Returns
        -------
        values : tuple of float
            The current parameter values.
        """
        return tuple(parameter.value for parameter in self.free_parameters())

    def bounds(self) -> Tuple[ArrayLike, ArrayLike]:
        """Return the bounds on the fit parameters in a form that can be use by the
        fitting method.

        Returns
        -------
        bounds : 2-tuple of array_like
            The lower and upper bounds on the (free) fit parameters.
        """
        free_parameters = self.free_parameters()
        return (tuple(parameter.minimum for parameter in free_parameters),
                tuple(parameter.maximum for parameter in free_parameters))

    def set_parameters(self, *parameter_values: float) -> None:
        """Set the model parameters to the given values.

        Arguments
        ---------
        parameter_values : sequence of float
            The new values for the model parameters.
        """
        for parameter, value in zip(self, parameter_values):
            parameter.set(value)

    def update_parameters(self, popt: np.ndarray, pcov: np.ndarray) -> None:
        """Update the model parameters based on the output of the ``curve_fit()`` call.

        Arguments
        ---------
        popt : array_like
            The optimal values for the fit parameters.

        pcov : array_like
            The covariance matrix for the fit parameters.
        """
        for parameter, value, error in zip(self.free_parameters(), popt, np.sqrt(pcov.diagonal())):
            parameter.set(value, error)

    def calculate_chisquare(self, xdata: np.ndarray, ydata: np.ndarray, sigma) -> float:
        """Calculate the chisquare of the fit to some input data with the current
        model parameters.

        Arguments
        ---------
        xdata : array_like
            The input values of the independent variable.

        ydata : array_like
            The input values of the dependent variable.

        sigma : array_like
            The input uncertainties on the dependent variable.

        Returns
        -------
        chisquare : float
            The chisquare of the fit.
        """
        return float((((ydata - self(xdata)) / sigma)**2.).sum())

    @staticmethod
    def freeze(model_function, **constraints) -> Callable:
        """Freeze a subset of the model parameters.

        Arguments
        ---------
        model_function : callable
            The model function to freeze parameters for.

        constraints : dict
            The parameters to freeze, as keyword arguments.

        Returns
        -------
        wrapper : callable
            A wrapper around the model function with the given parameters frozen.
        """
        if not constraints:
            return model_function

        # Cache a couple of constants to save on line length later.
        positional_only = inspect.Parameter.POSITIONAL_ONLY
        positional_or_keyword = inspect.Parameter.POSITIONAL_OR_KEYWORD

        # scipy.optimize.curve_fit assumes the first argument of the model function
        # is the independent variable...
        x, *parameters = inspect.signature(model_function).parameters.values()
        # ... while all the others, internally, are passed positionally only
        # (i.e., never as keywords), so here we cache all the names of the
        # positional parameters.
        parameter_names = [parameter.name for parameter in parameters if
                           parameter.kind in (positional_only, positional_or_keyword)]

        # Make sure the constraints are valid, and we are not trying to freeze one
        # or more non-existing parameter(s). This is actually clever, as it uses the fact
        # that set(dict) returns the set of the keys, and after subtracting the two sets
        # you end up with all the names of the unknown parameters, which is handy to
        # print out an error message.
        unknown_parameter_names = set(constraints) - set(parameter_names)
        if unknown_parameter_names:
            raise ValueError(f"Cannot freeze unknown parameters {unknown_parameter_names}")

        # Now we need to build the signature for the new function, starting from  a
        # clean copy of the parameter for the independent variable...
        parameters = [x.replace(default=inspect.Parameter.empty, kind=positional_or_keyword)]
        # ... and following up with all the free parameters.
        free_parameter_names = [name for name in parameter_names if name not in constraints]
        num_free_parameters = len(free_parameter_names)
        for name in free_parameter_names:
            parameters.append(inspect.Parameter(name, kind=positional_or_keyword))
        signature = inspect.Signature(parameters)

        # And we have everything to prepare the glorious wrapper!
        @functools.wraps(model_function)
        def wrapper(x, *args):
            if len(args) != num_free_parameters:
                raise TypeError(f"Frozen wrapper got {len(args)} parameters instead of " \
                                f"{num_free_parameters} ({free_parameter_names})")
            parameter_dict = {**dict(zip(free_parameter_names, args)), **constraints}
            return model_function(x, *[parameter_dict[name] for name in parameter_names])

        wrapper.__signature__ = signature
        return wrapper

    def fit(self, xdata: Union[ArrayLike, Histogram1d], ydata: ArrayLike = None, *,
            p0: ArrayLike = None, sigma: ArrayLike = None, absolute_sigma: bool = False,
            xmin: float = -np.inf, xmax: float = np.inf, **kwargs) -> FitStatus:
        """Fit a series of points.

        Arguments
        ---------
        xdata : array_like or one-dimensional histogram
            The input values of the independent variable or a 1-dimensional histogram.

        ydata : array_like, optional
            The input values of the dependent variable.

        p0 : array_like, optional
            The initial values for the fit parameters.

        sigma : array_like, optional
            The input uncertainties on the dependent variable.

        absolute_sigma : bool, optional (default False)
            See the `curve_fit()` documentation for details.

        xmin : float, optional (default -inf)
            The minimum value of the independent variable to fit. Note that if
            xmin < xmax the (xmax, xmin) interval is excluded from the fit.

        xmax : float, optional (default inf)
            The maximum value of the independent variable to fit. Note that if
            xmin < xmax the (xmax, xmin) interval is excluded from the fit.

        kwargs : dict, optional
            Additional keyword arguments passed to `curve_fit()`.

        Returns
        -------
        status : FitStatus
            The status of the fit.
        """
        # Dispatch the input arguments if we are fitting a histogram.
        if isinstance(xdata, Histogram1d):
            if ydata is not None:
                raise ValueError("ydata must be None when xdata is a Histogram1d")
            if sigma is not None:
                raise ValueError("sigma must be None when xdata is a Histogram1d")
            histogram = xdata
            xdata = histogram.bin_centers()
            ydata = histogram.content
            sigma = histogram.errors
        else:
            if ydata is None:
                raise ValueError("ydata must be provided when xdata is array-like")

        # Reset the fit status.
        self.status.reset()

        # Prepare the data. We want to make sure all the relevant things are numpy
        # arrays so that we can vectorize operations downstream, taking advantage of
        # the broadcast facilities.
        xdata = np.asarray(xdata)
        ydata = np.asarray(ydata)
        if sigma is None:
            sigma = np.ones_like(ydata)
        elif isinstance(sigma, Number):
            sigma = np.full(ydata.shape, sigma)
        sigma = np.asarray(sigma)
        # If we are fitting over a subrange, filter the input data. We have three cases:
        # if the limits are equal we raise...
        if xmin == xmax:
            raise ValueError("xmin and xmax cannot be equal")
        # ... if xmin < xmax (which is the usual case) we do a standard in-range
        # selection...
        if xmin < xmax:
            mask = np.logical_and(xdata >= xmin, xdata <= xmax)
        # ... while if xmin > xmax we take this as signaling that we want to
        # exclude the (xmax, xmin) interval, and do an out-of-range selection.
        else:
            mask = np.logical_or(xdata >= xmin, xdata <= xmax)
        # Also, filter out any points with non-positive uncertainties.
        mask = np.logical_and(mask, sigma > 0.)
        # (And, since we are at it, make sure we have enough degrees of freedom.)
        dof = int(mask.sum() - len(self.free_parameters()))
        if dof < 0:
            raise RuntimeError(f"{self.name()} has no degrees of freedom")
        xdata = xdata[mask]
        ydata = ydata[mask]
        sigma = sigma[mask]

        # Cache the fit range for later use.
        self._plotting_range = (xdata.min(), xdata.max())

        # If we are not passing default starting points for the model parameters,
        # try and do something sensible.
        if p0 is None:
            self.init_parameters(xdata, ydata, sigma)
            p0 = self.free_parameter_values()

        # Do the actual fit.
        constraints = {parameter.name: parameter.value for parameter in self \
                       if parameter.frozen}
        model = self.freeze(self.evaluate, **constraints)
        args = model, xdata, ydata, p0, sigma, absolute_sigma, True, self.bounds()
        popt, pcov = scipy.optimize.curve_fit(*args, **kwargs)
        self.update_parameters(popt, pcov)
        self.status.update(popt, pcov, self.calculate_chisquare(xdata, ydata, sigma), dof)
        return self.status

    def default_plotting_range(self) -> Tuple[float, float]:
        """Return the default plotting range for the model.

        This can be reimplemented in concrete models, and can be parameter-dependent
        (e.g., for a gaussian we might want to plot within 5 sigma from the mean by default).
        And if you think for a moment to move this to a ``DEFAULT_PLOTTING_RANGE`` class variable,
        keep in mind that having it as a method allows for parameter-dependent default ranges.

        Returns
        -------
        Tuple[float, float]
            The default plotting range for the model.
        """
        return (0., 1.)

    def set_plotting_range(self, xmin: float, xmax: float) -> None:
        """Set a custom plotting range for the model.

        Arguments
        ---------
        xmin : float
            The minimum x value for plotting.

        xmax : float
            The maximum x value for plotting.
        """
        self._plotting_range = (xmin, xmax)

    def plotting_range(self) -> Tuple[float, float]:
        """Return the current plotting range for the model.

        If a custom plotting range has been set via `set_plotting_range()`, or as
        a part of a fit, that is returned, otherwise the default plotting range for
        the model is used.

        Returns
        -------
        Tuple[float, float]
            The plotting range for the model.
        """
        if self._plotting_range is not None:
            return self._plotting_range
        return self.default_plotting_range()

    def _plotting_grid(self) -> np.ndarray:
        """Return the grid of x values to use for plotting the model.

        Returns
        -------
        x : np.ndarray
            The x values used for plotting the model.
        """
        return np.linspace(*self.plotting_range(), self.num_plotting_points)

    def _render(self, axes: matplotlib.axes.Axes = None, **kwargs) -> None:
        """Render the model on the given axes.

        Arguments
        ---------
        axes : matplotlib.axes.Axes, optional
            The axes to plot on (default: current axes).

        kwargs : dict, optional
            Additional keyword arguments passed to `axes.plot()`.
        """
        x = self._plotting_grid()
        axes.plot(x, self(x), **kwargs)

    def plot(self, axes: matplotlib.axes.Axes = None, fit_output: bool = False,
             **kwargs) -> matplotlib.axes.Axes:
        """Plot the model.

        Arguments
        ---------
        axes : matplotlib.axes.Axes, optional
            The axes to plot on (default: current axes).

        kwargs : dict, optional
            Additional keyword arguments passed to `plt.plot()`.
        """
        kwargs.setdefault("label", self.label)
        if fit_output:
            kwargs["label"] = f"{kwargs['label']}\n{self._format_fit_output(Format.LATEX)}"
        return super().plot(axes, **kwargs)

    def confidence_band(self, x: ArrayLike, num_sigma: float = 1.) -> np.ndarray:
        """Return the vertical width of the n-sigma confidence band at the given x values.

        Note this assumes that the model has been fitted to data and is equipped with a
        valid FitStatus. A RuntimeError is raised if that is not the case.

        Arguments
        ---------
        x : array_like
            The x values where the confidence delta is calculated.

        num_sigma : float
            The number of sigmas for the band (default 1).

        Returns
        -------
        delta : np.ndarray
            The vertical width of the n-sigma confidence band at the given x values.
        """
        # pylint: disable=invalid-name
        if not self.status.valid():
            raise RuntimeError("Invalid fit status, cannot calculate confidence band")
        J = self.jacobian(x, *self.status.popt)
        return num_sigma * np.sqrt(np.einsum("ij,jk,ik->i", J, self.status.pcov, J))

    def plot_confidence_band(self, axes: matplotlib.axes.Axes = None, num_sigma: float = 1.,
                             **kwargs) -> matplotlib.axes.Axes:
        """Plot the n-sigma confidence band around the best-fit model.

        Arguments
        ---------
        axes : matplotlib.axes.Axes, optional
            The axes to plot on (default: current axes).

        num_sigma : float, optional
            The number of sigmas for the confidence band (default: 1).

        kwargs : dict, optional
            Additional keyword arguments passed to `axes.fill_between()`.

        Returns
        -------
        matplotlib.axes.Axes
            The axes with the confidence band plotted.
        """
        if axes is None:
            axes = plt.gca()
        kwargs.setdefault("color", last_line_color(axes))
        kwargs.setdefault("alpha", 0.25)
        kwargs.setdefault("label", f"{num_sigma}σ confidence band")
        x = self._plotting_grid()
        y = self(x)
        delta = self.confidence_band(x, num_sigma)
        axes.fill_between(x, y - delta, y + delta, **kwargs)
        return axes

    def random_fit_dataset(self, sigma: ArrayLike, num_points: int = 25,
                           seed: int = None) -> Tuple[np.ndarray, np.ndarray]:
        """Generate a random sample from the model, adding gaussian noise.

        Arguments
        ---------
        sigma : array_like
            The standard deviation of the gaussian noise to add to the model.

        num_points : int, optional
            The number of points to generate (default 25).

        seed : int, optional
            The random seed to use (default None).

        Returns
        -------
        xdata : np.ndarray
            The x values of the random sample.

        ydata : np.ndarray
            The y values of the random sample.
        """
        xdata = np.linspace(*self.plotting_range(), num_points)
        if isinstance(sigma, Number):
            sigma = np.full(xdata.shape, sigma)
        if len(sigma) != len(xdata):
            raise ValueError("Length of sigma does not match number of points")
        ydata = self(xdata) + np.random.default_rng(seed).normal(0., sigma)
        return xdata, ydata

    def _format_fit_output(self, spec: str) -> str:
        """String formatting for fit output.

        Arguments
        ---------
        spec : str
            The format specification.

        Returns
        -------
        text : str
            The formatted string.
        """
        text = ""
        if self.status.valid():
            text = f"{text}{format(self.status, spec)}\n"
        for parameter in self:
            text = f"{text}{format(parameter, spec)}\n"
        return text.strip("\n")

    def __format__(self, spec: str) -> str:
        """String formatting.

        Arguments
        ---------
        spec : str
            The format specification.

        Returns
        -------
        text : str
            The formatted string.
        """
        return f"{self.name()}\n{self._format_fit_output(spec)}"

    def __str__(self):
        """String formatting.

        Returns
        -------
        text : str
            The formatted string.
        """
        return format(self, Format.PRETTY)


class AbstractFitModel(AbstractFitModelBase):

    """Abstract base class for a fit model.
    """

    def __init__(self, label: str = None, xlabel: str = None, ylabel: str = None) -> None:
        """Constructor.

        Here we loop over the FitParameter objects defined at the class level, and
        create copies that are attached to the instance, so that the latter has its
        own state.
        """
        super().__init__(label, xlabel, ylabel)
        self._parameters = []
        # Note we cannot loop over self.__dict__.items() here, as that would
        # only return the members defined in the actual class, and not the
        # inherited ones.
        for name, value in self.__class__._parameter_dict().items():
            parameter = value.copy(name)
            # Note we also set one instance attribute for each parameter so
            # that we can use the notation model.parameter
            setattr(self, name, parameter)
            self._parameters.append(parameter)

    @classmethod
    def _parameter_dict(cls) -> Dict[str, FitParameter]:
        """Return a dictionary of all the FitParameter objects defined in the class
        and its base classes.

        This is a subtle one, as what we really want, here, is all members of a class
        (including inherited ones) that are of a specific type (FitParameter), in the
        order they were defined. All of these thing are instrumental to make the
        fit model work, so we need to be careful.

        Also note the we are looping over the MRO in reverse order, so that we
        preserve the order of definition of the parameters, even when they are
        inherited from base classes. If a parameter is re-defined in a derived class,
        the derived class definition takes precedence, as we are using a dictionary
        to collect the parameters.

        Arguments
        ---------
        cls : type
            The class to inspect.

        Returns
        -------
        param_dict : dict
            A dictionary mapping parameter names to their FitParameter objects.
        """
        param_dict = {}
        for base in reversed(cls.__mro__):
            param_dict.update({name: value for name, value in base.__dict__.items() if
                               isinstance(value, FitParameter)})
        return param_dict

    def __len__(self) -> int:
        """Return the `total` number of fit parameters in the model.
        """
        return len(self._parameters)

    def __iter__(self) -> Iterator[FitParameter]:
        """Iterate over `all` the model parameters.
        """
        return iter(self._parameters)

    def __add__(self, other):
        """Model sum.
        """
        if not isinstance(other, AbstractFitModel):
            raise TypeError(f"{other} is not a fit model")
        return FitModelSum(self, other)

    def quadrature(self, x1: float, x2: float) -> float:
        """Calculate the integral of the model between x1 and x2 using
        numerical integration.

        Arguments
        ---------
        x1 : float
            The minimum value of the independent variable to integrate over.

        x2 : float
            The maximum value of the independent variable to integrate over.

        Returns
        -------
        integral : float
            The integral of the model between x1 and x2.
        """
        value, _ = scipy.integrate.quad(self, x1, x2)
        return value

    def integral(self, x1: float, x2: float) -> float:
        """Default implementation of the integral of the model between x1 and x2.
        Subclasses can (and are encouraged to) overload this method with an
        analytical implementation, when available.

        Arguments
        ---------
        x1 : float
            The minimum value of the independent variable to integrate over.

        x2 : float
            The maximum value of the independent variable to integrate over.

        Returns
        -------
        integral : float
            The integral of the model between x1 and x2.
        """
        return self.quadrature(x1, x2)

    def random_histogram(self, size: int = 100000, num_bins: int = 100, edges: np.ndarray = None,
                         random_state=None) -> Histogram1d:
        """Generate a histogram filled with random variates from the underlying
        distribution at the current parameter values.

        Arguments
        ---------
        size : int, optional
            The number of random variates to generate (default 100000).

        num_bins : int, optional
            The number of bins in the histogram (default 100).

        edges : np.ndarray, optional
            The bin edges of the histogram (default None).

        random_state : int or np.random.Generator, optional
            The random seed or generator to use (default None).
        """
        if edges is None:
            edges = np.linspace(*self.default_plotting_range(), num_bins + 1)
        return Histogram1d(edges).fill(self.rvs(size, random_state=random_state))


class AbstractSigmoidFitModel(AbstractFitModel):

    """Abstract base class for fit models representing sigmoids.
    """

    amplitude = FitParameter(1.)
    location = FitParameter(0.)
    scale = FitParameter(1.)

    @staticmethod
    @abstractmethod
    def shape(z: ArrayLike, *parameter_values: float) -> ArrayLike:
        """Abstract method for the normalized shape of the sigmoid model. Subclasses
        must implement this method.

        Arguments
        ---------
        z : array_like
            The normalized independent variable.

        parameter_values : float
            Additional shape parameters for the sigmoid.

        Returns
        -------
        array_like
            The value of the sigmoid shape function at z.
        """

    def evaluate(self, x: ArrayLike, amplitude: float, location: float,
                 scale: float, *parameter_values: float) -> ArrayLike:
        """Overloaded method for evaluating the model.

        Note if the scale is negative, we take the complement of the sigmoid function.
        """
        # pylint: disable=arguments-differ
        z = (x - location) / abs(scale)
        val = amplitude * self.shape(z, *parameter_values)
        return val if scale >= 0. else amplitude - val

    def init_parameters(self, xdata: ArrayLike, ydata: ArrayLike, sigma: ArrayLike = 1.):
        """Overloaded method.
        """
        # Simple initialization based on the data statistics.
        delta = np.diff(ydata)
        self.amplitude.set(ydata.max() - ydata.min())
        self.location.set(xdata[np.argmax(abs(delta))])
        scale = np.std(xdata) / 4.
        if delta.mean() < 0.:
            scale = -scale
        self.scale.set(scale)

    def default_plotting_range(self) -> Tuple[float, float]:
        """Overloaded method.

        By default the plotting range is set to be an interval centered on the
        location parameter, and extending for a number of scale units on each side.
        """
        left, right = 5., 5.
        location = self.location.value
        scale = self.scale.value
        return (location - left * scale, location + right * scale)


class AbstractCRVFitModel(AbstractFitModel):

    """Abstract base class for fit models based on continuous random variables.

    (Typically we will use this, in conjunction with the `wrap_rv_continuous`
    decorator, to wrap continuous random variables from scipy.stats).

    The general rule for the signature of scipy distributions is that they accept
    all the shape parameters first, and then loc and scale.
    This decorator creates a fit model class with the appropriate methods to
    Read dist.shapes (and numargs) to know the positional shape args.
    Assume loc and scale keywords are always supported.

    """

    amplitude = FitParameter(1.)
    location = FitParameter(0.)
    scale = FitParameter(1., minimum=0)
    _rv = None

    @classmethod
    def evaluate(cls, x, amplitude, location, scale, *args):
        """Overloaded method for evaluating the model.

        This takes the pdf of the underlying distribution and scales it by the amplitude.
        """
        # pylint: disable=arguments-differ
        return amplitude * cls._rv.pdf(x, *args, loc=location, scale=scale)

    @classmethod
    def primitive(cls, x, amplitude, location, scale, *args):
        """Overloaded method for evaluating the primitive of the model.

        Note this is not just a primitive, it is the actual cumulative distribution
        function (cdf) scaled by the amplitude. We keep the ``primitive()`` name for
        because in general not all the fit models are normalizable, and still we want
        to keep a common interface.
        """
        return amplitude * cls._rv.cdf(x, *args, loc=location, scale=scale)

    def support(self):
        """Return the support of the underlying distribution at the current
        parameter values.
        """
        _, location, scale, *args = self.parameter_values()
        return tuple(float(value) for value in self._rv.support(*args, loc=location, scale=scale))

    def ppf(self, p: ArrayLike):
        """Return the percent point function (inverse of cdf) of the underlying
        distribution for a given quantile at the current parameter values.

        Arguments
        ---------
        p : array_like
            The quantile(s) to evaluate the ppf at.
        """
        _, location, scale, *args = self.parameter_values()
        return self._rv.ppf(p, *args, loc=location, scale=scale)

    def median(self):
        """Return the median of the underlying distribution at the current parameter
        values.
        """
        _, location, scale, *args = self.parameter_values()
        return float(self._rv.median(*args, loc=location, scale=scale))

    def mean(self):
        """Return the mean of the underlying distribution at the current parameter
        values.
        """
        _, location, scale, *args = self.parameter_values()
        return float(self._rv.mean(*args, loc=location, scale=scale))

    def std(self):
        """Return the standard deviation of the underlying distribution at the current parameter
        values.
        """
        _, location, scale, *args = self.parameter_values()
        return float(self._rv.std(*args, loc=location, scale=scale))

    def rvs(self, size: int = 1, random_state=None):
        """Generate random variates from the underlying distribution at the current
        parameter values.

        Arguments
        ---------
        size : int, optional
            The number of random variates to generate (default 1).

        random_state : int or np.random.Generator, optional
            The random seed or generator to use (default None).
        """
        _, location, scale, *args = self.parameter_values()
        return self._rv.rvs(*args, loc=location, scale=scale, size=size, random_state=random_state)

<<<<<<< HEAD
=======
    def random_histogram(self, size: int = 100000, num_bins: int = 100,
                         random_state=None) -> Histogram1d:
        """Generate a histogram filled with random variates from the underlying
        distribution at the current parameter values.

        Arguments
        ---------
        size : int, optional
            The number of random variates to generate (default 100000).

        num_bins : int, optional
            The number of bins in the histogram (default 100).

        random_state : int or np.random.Generator, optional
            The random seed or generator to use (default None).
        """
        edges = np.linspace(*self.default_plotting_range(), num_bins + 1)
        return Histogram1d(edges).fill(self.rvs(size, random_state=random_state))

>>>>>>> c25a6561
    def init_parameters(self, xdata: ArrayLike, ydata: ArrayLike, sigma: ArrayLike = 1.) -> None:
        """Overloaded method.

        This is tailored on unimodal distributions, where we start from the
        basic statistics (average, standard deviation and area) of the input sample
        and try to match the amplitude, location and scale of the distribution
        to be fitted. No attempt is made at setting the shape parameters (if any).
        """
        # Calculate the average, standard deviation, and integral of the input data.
        location = np.average(xdata, weights=ydata)
        scale = np.sqrt(np.average((xdata - location)**2, weights=ydata))
        amplitude = scipy.integrate.trapezoid(ydata, xdata)
        # If the underlying distribution has a finite standard deviation
        # we can rescale the scale parameter accordingly. Note that this is
        # independent of the current location and scale, and only depends on the
        # shape of the distribution.
        std = self.std()
        if not np.isinf(std) and not np.isnan(std):
            scale = scale * self.scale.value / std
        # If the underlying distribution has a finite mean we can shift
        # the location parameter accordingly. Note this depends on the
        # current value of the scale parameter, which is why we do this after
        # rescaling it.
        mean = self.mean()
        if not np.isinf(mean) and not np.isnan(mean):
            delta = (mean - self.location.value) * scale / self.scale.value
            location -= delta
        # And we are good to go!
        self.location.init(location)
        self.scale.init(scale)
        self.amplitude.init(amplitude)

    def default_plotting_range(self) -> Tuple[float, float]:
        """Overloaded method.

        Note we have access to all the goodies of a scipy.stats.rv_continuous object
        here (e.g., the support of the function, and the mean and standard deviation
        when they are finite), so we can be fairly clever in setting up a generic method
        that works out of the box in many cases.
        """
        # If the distribution has finite support, use it.
        minimum, maximum = self.support()
        if np.isfinite(minimum) and np.isfinite(maximum):
            return (minimum, maximum)
        # Otherwise use the underlying ppf. First thing first, we need some measure of
        # the center and width of the distribution. The median should be always defined,
        # as it only relies on the ppf, i.e., the pdf being normalizable. For the width
        # of the distribution we try the standard deviation first, but if that is not
        # defined we fall back to using the scale parameter.
        center = self.median()
        width = self.std()
        if not np.isfinite(width):
            width = self.scale.value
        # Now use the ppf to get a reasonable plotting range.
        alpha = 0.005
        padding = 1.5 * width
        minimum = max(minimum, center - 5. * width)
        maximum = min(maximum, center + 5. * width)
        left = max(self.ppf(alpha) - padding, minimum)
        right = min(self.ppf(1. - alpha) + padding, maximum)
        return (left, right)

    def plot(self, axes: matplotlib.axes.Axes = None, fit_output: bool = False,
             plot_mean: bool = True, **kwargs) -> None:
        """Plot the model.

        Note this is reimplemented from scratch to allow overplotting the mean of the
        distribution.

        Arguments
        ---------
        axes : matplotlib.axes.Axes, optional
            The axes to plot on (default: current axes).

        fit_output : bool, optional
            Whether to include the fit output in the legend (default: False).

        plot_mean : bool, optional
            Whether to overplot the mean of the distribution (default: True).

        kwargs : dict, optional
            Additional keyword arguments passed to `plt.plot()`.
        """
        if axes is None:
            axes = plt.gca()
        kwargs.setdefault("label", self.label)
        if fit_output:
            kwargs["label"] = f"{kwargs['label']}\n{self._format_fit_output(Format.LATEX)}"
        x = self._plotting_grid()
        axes.plot(x, self(x), **kwargs)
        x0 = self.mean()
        # If we are not plotting the mean, or if the mean is not finite, just plot the model
        # and return.
        if not plot_mean or not np.isfinite(x0):
            return
        # Otherwise plot the model and overplot the mean with a dot.
        color = last_line_color(axes)
        y0 = self(x0)
        axes.plot(x0, y0, "o", ms=5., color=matplotlib.rcParams["figure.facecolor"])
        axes.plot(x0, y0, "o", ms=1.5, color=color)


class PhonyCRVFitModel:

    """Phony class to provide a mechanism not to break everything when a particular
    scipy.stats distribution is not available in a given scipy version.
    """

    def __init__(self, scipy_version: str) -> None:
        """Constructor.
        """
        msg = f"The {self.__class__.__name__} distribution is only available in " \
              f"scipy >= {scipy_version}."
        raise NotImplementedError(msg)


def wrap_rv_continuous(rv, **shape_parameters) -> type:

    """Decorator to wrap a scipy.stats.rv_continuous object into a fit model.

    This is fairly minimal, and basically accounts to adding all the necessary shape
    parameters to the underlying fit model class. Note the name of the parameters is
    inferred from the rv.shapes attribute, and each shape parameter is set to 1. by
    default (with a minimum of 0.) unless this is overridden via the shape_parameters
    argument.

    Arguments
    ---------
    rv : scipy.stats.rv_continuous
        The scipy.stats.rv_continuous object to wrap.

    shape_parameters : dict, optional
        Additional shape parameters to be setup with non-default FitParameter
        objects (e.g., to set different minimum/maximum values).
    """

    def _wrapper(cls: type):
        """Wrapper function---cache the underlying continuos random variable, and
        add all the necessary shape parameters to the class.
        """
        # pylint: disable=protected-access
        cls._rv = rv
        if rv.numargs > 0:
            for name in rv.shapes.split(", "):
                parameter = shape_parameters.get(name, FitParameter(1., minimum=0.))
                setattr(cls, name, parameter)
        return cls

    return _wrapper


def line_forest(*energies: float) -> Callable[[type], type]:

    """Decorator to build a line forest fit model.

    A line forest is a collection of spectral lines at known energies, each
    with an independent amplitude, all sharing a common energy scale and
    with a line width (sigma) that scales as the square root of the line
    energy.

    This decorator is simply adding a class attribute to store the line
    energies, and creating all the necessary FitParameter objects.

    While the decorator is agnostic as to what is the actual line shape,
    the GaussianForestBase class is a good example of how to use this
    decorator to build a line forest fit model.

    Arguments
    ---------
    energies : float
        The energies of the lines comprised in the forest. (These are typically
        provided in physical units, e.g., keV, whereas the energy scale
        parameters determines the conversion between the energy and whatever
        units the fit model is actually evaluated in. e.g., ADC counts).
    """
    def _wrapper(cls: type):
        # pylint: disable=protected-access
        cls.energies = energies
        cls.amplitude = FitParameter(1., minimum=0.)
        for i in range(1, len(energies)):
            setattr(cls, f'intensity{i}', FitParameter(0.5/(len(energies) - 1), minimum=0.,
                                                       maximum=1.))
        cls.energy_scale = FitParameter(1., minimum=0.)
        cls.sigma = FitParameter(1., minimum=0.)

        return cls

    return _wrapper


class GaussianForestBase(AbstractFitModel):

    """Abstract base model representing a forest of Gaussian spectral lines
    at fixed energies.

    Concrete models needs to be decorated with the `@line_forest` decorator,
    specifying the energies of the lines included in the forest.

    Each peak corresponds to a known energy, and the model allows for
    fitting the amplitudes, a global energy scale, and a common width
    (sigma) that scales as the square root of the line energy, as it is
    common to observe in particle detectors.
    """

    def evaluate(self, x: ArrayLike, *parameter_values) -> ArrayLike:
        # pylint: disable=no-member
        # pylint: disable=arguments-differ
        amplitude, *intensities, energy_scale, sigma = parameter_values
        intensities = [1. - sum(intensities)] + list(intensities)
        y = sum(
            amplitude * intensity * scipy.stats.norm.pdf(
                x,
                loc=energy / energy_scale,
                scale=sigma / np.sqrt(energy / self.energies[0]))
                for intensity, energy in zip(intensities, self.energies)
        )
        return y

    def freeze(self, model_function, **constraints) -> Callable:
        """Overloaded method.
        """
        # pylint: disable=arguments-differ
        if not constraints:
            return model_function
        return AbstractFitModel.freeze(self._wrap_evaluate(), **constraints)

    def _intensities(self):
        """Return the current values of the line intensities for the forest,
        properly normalized to one.
        """
        # pylint: disable=no-member
        intensities = [getattr(self, f"intensity{i}").value for i in range(1, len(self.energies))]
        intensities = [1. - sum(intensities)] + intensities
        return intensities

    def fwhm(self):
        """Calculate the FWHM of the main line of the forest.
        """
        # pylint: disable=no-member
        return SIGMA_TO_FWHM * self.sigma.ufloat()

    def rvs(self, size: int = 1, random_state=None):
        # pylint: disable=no-member
        """Generate random variates from the underlying distribution at the current
        parameter values.

        Arguments
        ---------
        size : int, optional
            The number of random variates to generate (default 1).

        random_state : int or np.random.Generator, optional
            The random seed or generator to use (default None).
        """
        rng = np.random.default_rng(random_state)
        vals = rng.choice(self.energies, size=size, p=self._intensities())
        loc = vals / self.energy_scale.value
        scale = self.sigma.value / np.sqrt(vals / self.energies[0])
        return scipy.stats.norm.rvs(loc=loc, scale=scale, random_state=rng)

    def random_histogram(self, size: int = 100000, num_bins: int = 100,
                         random_state=None) -> Histogram1d:
        """Generate a histogram filled with random variates from the underlying
        distribution at the current parameter values.

        Arguments
        ---------
        size : int, optional
            The number of random variates to generate (default 100000).

        num_bins : int, optional
            The number of bins in the histogram (default 100).

        random_state : int or np.random.Generator, optional
            The random seed or generator to use (default None).
        """
        edges = np.linspace(*self.default_plotting_range(), num_bins + 1)
        return Histogram1d(edges).fill(self.rvs(size, random_state=random_state))

    def init_parameters(self, xdata: ArrayLike, ydata: ArrayLike, sigma: ArrayLike = 1.) -> None:
        # pylint: disable=no-member
        """Overloaded method.
        """
        mu0 = xdata[np.argmax(ydata)]
        self.amplitude.init(scipy.integrate.trapezoid(ydata, xdata))
        self.energy_scale.init(self.energies[0] / mu0)
        self.sigma.init(np.sqrt(np.average((xdata - mu0)**2, weights=ydata)))

    def fit_iterative(self, xdata: Union[ArrayLike, Histogram1d], ydata: ArrayLike = None, *,
            p0: ArrayLike = None, sigma: ArrayLike = None, num_sigma_left: float = 2.,
            num_sigma_right: float = 2., num_iterations: int = 2, **kwargs) -> "FitStatus":
        """Fit iteratively line forest spectrum data within a given number of sigma around the
        peaks.

        This function performs a first round of fit to the data (either a histogram or
        scatter plot data) and then repeats the fit iteratively, limiting the fit range
        to a specified interval defined in terms of deviations (in sigma) around the peaks.

        Arguments
        ----------
        xdata : array_like or Histogram1d
            The data (scatter plot x values) or histogram to fit.

        ydata : array_like, optional
            The y data to fit (if xdata is not a Histogram1d).

        p0 : array_like, optional
            The initial values for the fit parameters.

        sigma : array_like, optional
            The uncertainties on the y data.

        num_sigma_left : float
            The number of sigma on the left of the first peak to be used to define the
            fitting range.

        num_sigma_right : float
            The number of sigma on the right of the last peak to be used to define the
            fitting range.

        num_iterations : int
            The number of iterations of the fit.

        kwargs : dict, optional
            Additional keyword arguments passed to `fit()`.

        Returns
        -------
        FitStatus
            The results of the fit.
        """
        # pylint: disable=no-member
        fit_status = self.fit(xdata, ydata, p0=p0, sigma=sigma, **kwargs)
        for i in range(num_iterations):
            _xmin = self.energies[0] / self.energy_scale.value - num_sigma_left * self.sigma.value
            _xmax = self.energies[-1] / self.energy_scale.value + num_sigma_right * \
                  (self.sigma.value / np.sqrt(self.energies[-1] / self.energies[0]))
            kwargs.update(xmin=_xmin, xmax=_xmax)
            try:
                fit_status = self.fit(xdata, ydata, p0=self.free_parameter_values(),
                                      sigma=sigma, **kwargs)
            except RuntimeError as exception:
                raise RuntimeError(f"Exception after {i + 1} iteration(s)") from exception
        return fit_status

    def default_plotting_range(self) -> Tuple[float, float]:
        # pylint: disable=no-member
        """Overloaded method.
        """
        emin = min(self.energies) / self.energy_scale.value
        emax = max(self.energies) / self.energy_scale.value
        return (emin - 5 * (self.sigma.value / np.sqrt(min(self.energies) / self.energies[0])),
                emax + 5 * (self.sigma.value / np.sqrt(max(self.energies) / self.energies[0])))

    def plot(self, axes: matplotlib.axes.Axes = None, fit_output: bool = False,
             plot_components: bool = True, **kwargs) -> matplotlib.axes.Axes:
        # pylint: disable=no-member
        """
        Overloaded method for plotting the model.

        Arguments
        ---------
        axes : matplotlib.axes.Axes, optional
            The axes on which to plot the model. If None, uses the current axes.

        fit_output : bool, optional
            If True, displays the fit output on the legend. Default is False.

        plot_components : bool, optional
            If True, plots the individual components of the model as dashed lines.
            Default is True.

        kwargs
            Additional keyword arguments passed to the parent class.

        Returns
        -------
        None
        """
        axes = super().plot(axes, fit_output=fit_output, **kwargs)
        x = self._plotting_grid()
        if plot_components:
            for intensity, energy in zip(self._intensities(), self.energies):
                amplitude = self.amplitude.value * intensity
                loc = energy / self.energy_scale.value
                scale = self.sigma.value / np.sqrt(energy / self.energies[0])
                y = amplitude * scipy.stats.norm.pdf(x, loc=loc, scale=scale)
                axes.plot(x, y, label=None, ls="--")


class FitModelSum(AbstractFitModelBase):

    """Composite model representing the sum of an arbitrary number of simple models.

    Arguments
    ---------
    components : sequence of AbstractFitModel
        The components of the composite model.
    """

    def __init__(self, *components: AbstractFitModel) -> None:
        """Constructor.
        """
        # Note we set the _components attribute before calling the superclass
        # constructor, as there is at least a bit (setting the default label
        # to the model name) where we need the components to be defined.
        self._components = components
        super().__init__()

    def name(self) -> str:
        """Return the model name.
        """
        return " + ".join(component.name() for component in self._components)

    def __getitem__(self, index: int) -> AbstractFitModel:
        """Return the component at the given index.

        Arguments
        ---------
        index : int
            The index of the component to return.

        Returns
        -------
        component : AbstractFitModel
            The component at the given index.
        """
        return self._components[index]

    def __len__(self) -> int:
        """Return the sum of `all` the fit parameters in the underlying models.
        """
        return sum(len(component) for component in self._components)

    def __iter__(self) -> Iterator[FitParameter]:
        """Iterate over `all` the parameters of the underlying components.
        """
        return chain(*self._components)

    def freeze(self, model_function, **constraints) -> Callable:
        """Overloaded method.

        This is a tricky one, for two distinct reasons: (i) for a FitModelSum object
        evaluate() is not a static method, as it needs to access the list of components
        to sum over; (ii) since components can be added at runtime, the original
        signature of the function is generic, so we need to build a new signature that
        reflects the actual parameters of the model when we actually want to use it in a
        fit. In order to make this work, when freezing parameters we build a wrapper
        around evaluate() with the correct signature, and pass it downstream to the
        static freeze() method of the parent class AbstractFitModel.
        """
        # pylint: disable=arguments-differ
        if not constraints:
            return model_function
        return AbstractFitModel.freeze(self._wrap_evaluate(), **constraints)

    def evaluate(self, x: ArrayLike, *parameter_values) -> ArrayLike:
        """Overloaded method for evaluating the model.

        Note this is not a static method, as we need to access the list of components
        to sum over.
        """
        # pylint: disable=arguments-differ
        cursor = 0
        value = np.zeros(x.shape)
        for component in self._components:
            value += component.evaluate(x, *parameter_values[cursor:cursor + len(component)])
            cursor += len(component)
        return value

    def integral(self, x1: float, x2: float) -> float:
        """Calculate the integral of the model between x1 and x2.

        This is implemented as the sum of the integrals of the components.

        Arguments
        ---------
        x1 : float
            The minimum value of the independent variable to integrate over.

        x2 : float
            The maximum value of the independent variable to integrate over.

        Returns
        -------
        integral : float
            The integral of the model between x1 and x2.
        """
        return sum(component.integral(x1, x2) for component in self._components)

    def plot(self, axes: matplotlib.axes.Axes = None, fit_output: bool = False,
             plot_components: bool = True, **kwargs) -> matplotlib.axes.Axes:
        """
        Overloaded method for plotting the model.

        Arguments
        ---------
        axes : matplotlib.axes.Axes, optional
            The axes on which to plot the model. If None, uses the current axes.

        fit_output : bool, optional
            If True, displays the fit output on the legend. Default is False.

        plot_components : bool, optional
            If True, plots the individual components of the model as dashed lines.
            Default is True.

        kwargs
            Additional keyword arguments passed to the parent class.

        Returns
        -------
        None
        """
        axes = super().plot(axes, fit_output=fit_output, **kwargs)
        # color = last_line_color(axes)
        x = self._plotting_grid()
        if plot_components:
            for component in self._components:
                axes.plot(x, component(x), label=None, ls="--")#, color=color)


    def _format_fit_output(self, spec: str) -> str:
        """String formatting for fit output.

        Arguments
        ---------
        spec : str
            The format specification.

        Returns
        -------
        text : str
            The formatted string.
        """
        text = ""
        if self.status is not None:
            text = f"{text}{format(self.status, spec)}\n"
        for component in self._components:
            text = f"{text}[{component.name()}]\n"
            for parameter in component:
                text = f"{text}{format(parameter, spec)}\n"
        return text.strip("\n")

    def __format__(self, spec: str) -> str:
        """String formatting.

        Arguments
        ---------
        spec : str
            The format specification.

        Returns
        -------
        text : str
            The formatted string.
        """
        return f"{self.name()}\n{self._format_fit_output(spec)}"

    def __add__(self, other: AbstractFitModel) -> "FitModelSum":
        """Implementation of the model sum (i.e., using the `+` operator).

        Note that, in the spirit of keeping the interfaces as simple as possible,
        we are not implementing in-place addition (i.e., `+=`), and we only
        allow ``AbstractFitModel`` objects (not ``FitModelSum``) on the right
        hand side, which is all is needed to support the sum of an arbitrary
        number of models.
        """
        return self.__class__(*self._components, other)<|MERGE_RESOLUTION|>--- conflicted
+++ resolved
@@ -1361,28 +1361,6 @@
         _, location, scale, *args = self.parameter_values()
         return self._rv.rvs(*args, loc=location, scale=scale, size=size, random_state=random_state)
 
-<<<<<<< HEAD
-=======
-    def random_histogram(self, size: int = 100000, num_bins: int = 100,
-                         random_state=None) -> Histogram1d:
-        """Generate a histogram filled with random variates from the underlying
-        distribution at the current parameter values.
-
-        Arguments
-        ---------
-        size : int, optional
-            The number of random variates to generate (default 100000).
-
-        num_bins : int, optional
-            The number of bins in the histogram (default 100).
-
-        random_state : int or np.random.Generator, optional
-            The random seed or generator to use (default None).
-        """
-        edges = np.linspace(*self.default_plotting_range(), num_bins + 1)
-        return Histogram1d(edges).fill(self.rvs(size, random_state=random_state))
-
->>>>>>> c25a6561
     def init_parameters(self, xdata: ArrayLike, ydata: ArrayLike, sigma: ArrayLike = 1.) -> None:
         """Overloaded method.
 

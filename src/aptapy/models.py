# Copyright (C) 2025 Luca Baldini (luca.baldini@pi.infn.it)
#
# This program is free software: you can redistribute it and/or modify
# it under the terms of the GNU General Public License as published by
# the Free Software Foundation, either version 3 of the License, or
# (at your option) any later version.
#
# This program is distributed in the hope that it will be useful,
# but WITHOUT ANY WARRANTY; without even the implied warranty of
# MERCHANTABILITY or FITNESS FOR A PARTICULAR PURPOSE.  See the
# GNU General Public License for more details.
#
# You should have received a copy of the GNU General Public License
# along with this program.  If not, see <https://www.gnu.org/licenses/>.

"""Built in models.
"""

from numbers import Number
from typing import Tuple, Union

import matplotlib
import numpy as np
import scipy.integrate
import scipy.special
import scipy.stats

from .hist import Histogram1d
from .modeling import (
    AbstractCRVFitModel,
    AbstractFitModel,
    AbstractSigmoidFitModel,
    FitParameter,
    FitStatus,
    GaussianForestBase,
    PhonyCRVFitModel,
    line_forest,
    wrap_rv_continuous,
)
from .plotting import last_line_color, plt
from .typing_ import ArrayLike

__all__ = [
    "Constant",
    "Line",
    "Polynomial",
    "Quadratic",
    "Cubic",
    "PowerLaw",
    "Exponential",
    "ExponentialComplement",
    "StretchedExponential",
    "StretchedExponentialComplement",
    "Gaussian",
    "ErfSigmoid",
    "LogisticSigmoid",
    "Arctangent",
    "HyperbolicTangent",
    "Fe55Forest",
    "Alpha",
    "Anglit",
    "Arcsine",
    "Argus",
    "Beta",
    "BetaPrime",
    "Bradford",
    "Burr",
    "Burr12",
    "Cauchy",
    "Chi",
    "Chisquare",
    "Cosine",
    "CrystalBall",
    "Gibrat",
    "GumbelL",
    "GumbelR",
    "HalfCauchy",
    "HalfLogistic",
    "HalfNorm",
    "HyperSecant",
    "Landau",
    "Laplace",
    "Levy",
    "LevyL",
    "Logistic",
    "LogNormal",
    "Lorentzian",
    "Maxwell",
    "Moyal",
    "Nakagami",
    "Normal",
    "Rayleigh",
    "Semicircular",
    "Student",
    "Wald",
]


class Constant(AbstractFitModel):

    """Constant model.
    """

    value = FitParameter(1.)

    @staticmethod
    def evaluate(x: ArrayLike, value: float) -> ArrayLike:
        # pylint: disable=arguments-differ
        if isinstance(x, Number):
            return value
        return np.full(x.shape, value)

    def init_parameters(self, xdata: ArrayLike, ydata: ArrayLike, sigma: ArrayLike = 1.) -> None:
        """Overloaded method.

        This is simply using the weighted average of the y data, using the inverse
        of the squares of the errors as weights.

        .. note::

           This should provide the exact result in most cases, but, in the spirit of
           providing a common interface across all models, we are not overloading the
           fit() method. (Everything will continue working as expected, e.g., when
           one uses bounds on parameters.)
        """
        if isinstance(sigma, Number):
            sigma = np.full(ydata.shape, sigma)
        self.value.init(np.average(ydata, weights=1. / sigma**2.))

    def primitive(self, x: ArrayLike) -> ArrayLike:
        return self.value.value * x


class Line(AbstractFitModel):

    """Linear model.
    """

    slope = FitParameter(1.)
    intercept = FitParameter(0.)

    @staticmethod
    def evaluate(x: ArrayLike, slope: float, intercept: float) -> ArrayLike:
        # pylint: disable=arguments-differ
        return slope * x + intercept

    def init_parameters(self, xdata: ArrayLike, ydata: ArrayLike, sigma: ArrayLike = 1.) -> None:
        """Overloaded method.

        This is simply using a weighted linear regression.

        .. note::

           This should provide the exact result in most cases, but, in the spirit of
           providing a common interface across all models, we are not overloading the
           fit() method. (Everything will continue working as expected, e.g., when
           one uses bounds on parameters.)
        """
        # pylint: disable=invalid-name
        if isinstance(sigma, Number):
            sigma = np.full(ydata.shape, sigma)
        weights = 1. / sigma**2.
        S0x = weights.sum()
        S1x = (weights * xdata).sum()
        S2x = (weights * xdata**2.).sum()
        S0xy = (weights * ydata).sum()
        S1xy = (weights * xdata * ydata).sum()
        D = S0x * S2x - S1x**2.
        if D != 0.:
            self.slope.init((S0x * S1xy - S1x * S0xy) / D)
            self.intercept.init((S2x * S0xy - S1x * S1xy) / D)

    def primitive(self, x: ArrayLike) -> ArrayLike:
        slope, intercept = self.parameter_values()
        return 0.5 * slope * x**2 + intercept * x


class Polynomial(AbstractFitModel):

    """Generic polynomial model.

    Note that this is a convenience class to be used when one needs polynomials
    of arbitrary degree. For common low-order polynomials, consider using the
    dedicated classes (e.g., Line, Quadratic, etc.), which provide better
    initial parameter estimation.

    Arguments
    ---------
    degree : int
        The degree of the polynomial.

    label : str, optional
        The model label.

    xlabel : str, optional
        The label for the x axis.

    ylabel : str, optional
        The label for the y axis.
    """

    def __init__(self, degree: int, label: str = None, xlabel: str = None,
                 ylabel: str = None) -> None:
        # Initialize the fit parameters for the class. Note that
        # 1. we have to do this *before* we call the constructor of the base class,
        #    as all the class attributes need to be in place when that is called;
        # 2. we have to set the attributes on the class itself, not on the instance,
        #    otherwise they would not be recognized as fit parameters.
        self.degree = degree
        for i in range(degree + 1):
            setattr(self.__class__, f"c{degree - i}", FitParameter(0.))
        super().__init__(label, xlabel, ylabel)

    @staticmethod
    def evaluate(x: ArrayLike, *coefficients: float) -> ArrayLike:
        # pylint: disable=arguments-differ
        result = np.zeros_like(x)
        degree = len(coefficients) - 1
        for i, c in enumerate(coefficients):
            result += c * x**(degree - i)
        return result

    def init_parameters(self, xdata: ArrayLike, ydata: ArrayLike, sigma: ArrayLike = 1.) -> None:
        """Overloaded method.

        This is using a weighted linear regression.

        .. note::

           This should provide the exact result in most cases, but, in the spirit of
           providing a common interface across all models, we are not overloading the
           fit() method. (Everything will continue working as expected, e.g., when
           one uses bounds on parameters.)
        """
        # pylint: disable=invalid-name
        if isinstance(sigma, Number):
            sigma = np.full(ydata.shape, sigma)
        weights = 1. / sigma**2.
        # Build the Vandermonde matrix.
        V = np.vander(xdata, N=self.degree + 1, increasing=False)
        W = np.diag(weights)
        VTW = V.T @ W
        A = VTW @ V
        b = VTW @ ydata
        coeffs = np.linalg.solve(A, b)
        for i, param in enumerate(self):
            param.init(coeffs[i])

    @staticmethod
    def primitive(x: ArrayLike, *coefficients: float) -> ArrayLike:
        raise NotImplementedError("Analytical primitive not implemented for generic Polynomial.")


class Quadratic(Polynomial):

    """Quadratic model.

    This is just a convenience subclass of the generic Polynomial model with
    degree fixed to 2.
    """

    def __init__(self, label: str = None, xlabel: str = None, ylabel: str = None) -> None:
        super().__init__(degree=2, label=label, xlabel=xlabel, ylabel=ylabel)


class Cubic(Polynomial):

    """Cubic model.

    This is just a convenience subclass of the generic Polynomial model with
    degree fixed to 3.
    """

    def __init__(self, label: str = None, xlabel: str = None, ylabel: str = None) -> None:
        super().__init__(degree=3, label=label, xlabel=xlabel, ylabel=ylabel)


class PowerLaw(AbstractFitModel):

    """Power-law model.
    """

    prefactor = FitParameter(1.)
    index = FitParameter(-2.)

    @staticmethod
    def evaluate(x: ArrayLike, prefactor: float, index: float) -> ArrayLike:
        # pylint: disable=arguments-differ
        return prefactor * x**index

    def init_parameters(self, xdata: ArrayLike, ydata: ArrayLike, sigma: ArrayLike = 1.) -> None:
        """Overloaded method.

        This is using a weighted linear regression in log-log space. Note this is
        not an exact solution in the original space, for which a numerical optimization
        using non-linear least squares would be needed.
        """
        # pylint: disable=invalid-name
        mask = np.logical_and(xdata > 0., ydata > 0.)
        xdata = xdata[mask]
        ydata = ydata[mask]
        if isinstance(sigma, np.ndarray):
            sigma = sigma[mask]
        X = np.log(xdata)
        Y = np.log(ydata)
        # Propagate the errors to log space.
        weights = ydata**2. / sigma**2.
        S = weights.sum()
        X0 = (weights * X).sum() / S
        Y0 = (weights * Y).sum() / S
        Sxx = (weights * (X - X0)**2.).sum()
        Sxy = (weights * (X - X0) * (Y - Y0)).sum()
        if Sxx != 0.:
            self.index.init(Sxy / Sxx)
            self.prefactor.init(np.exp(Y0 - self.index.value * X0))

    def primitive(self, x: ArrayLike) -> ArrayLike:
        prefactor, index = self.parameter_values()
        if index == -1.:
            return prefactor * np.log(x)
        return prefactor / (index + 1.) * (x**(index + 1.))

    def default_plotting_range(self) -> Tuple[float, float]:
        """Overloaded method.

        We might be smarter here, but for now we just return a fixed range that is
        not bogus when the index is negative, which should cover the most common
        use cases.
        """
        return (0.1, 10.)

    def plot(self, axes: matplotlib.axes.Axes = None, fit_output: bool = False, **kwargs) -> None:
        """Overloaded method.

        In addition to the base class implementation, this also sets log scales
        on both axes.
        """
        super().plot(axes, fit_output=fit_output, **kwargs)
        plt.xscale("log")
        plt.yscale("log")


class Exponential(AbstractFitModel):

    """Exponential model.

    Note this is an example of a model with a state, i.e., one where ``evaluate()``
    is not a static method, as we have a ``location`` attribute that needs to be
    taken into account. This is done in the spirit of facilitating fits where
    the exponential decay starts at a non-zero x value.

    (One might argue that ``location`` should be a fit parameter as well, but that
    would be degenerate with the ``scale`` parameter, and it would have to be
    fixed in most cases anyway, so a simple attribute seems more appropriate here.)

    Arguments
    ---------
    location : float, optional
        The location of the exponential decay (default 0.).

    label : str, optional
        The model label.

    xlabel : str, optional
        The label for the x axis.

    ylabel : str, optional
        The label for the y axis.
    """

    prefactor = FitParameter(1.)
    scale = FitParameter(1.)

    def __init__(self, location: float = 0., label: str = None, xlabel: str = None,
                 ylabel: str = None) -> None:
        super().__init__(label, xlabel, ylabel)
        self.location = location

    def evaluate(self, x: ArrayLike, prefactor: float, scale: float) -> ArrayLike:
        # pylint: disable=arguments-differ
        x = x - self.location
        return prefactor * np.exp(-x / scale)

    def init_parameters(self, xdata: ArrayLike, ydata: ArrayLike, sigma: ArrayLike = 1.) -> None:
        """Overloaded method.

        This is using a weighted linear regression in lin-log space. Note this is
        not an exact solution in the original space, for which a numerical optimization
        using non-linear least squares would be needed.
        """
        # pylint: disable=invalid-name
        # Filter out non-positive ydata values, as we shall take the logarithm.
        mask = ydata > 0.
        xdata = xdata[mask]
        ydata = ydata[mask]
        if isinstance(sigma, np.ndarray):
            sigma = sigma[mask]
        X = xdata - self.location
        Y = np.log(ydata)
        # Propagate the errors to log space.
        weights = ydata**2. / sigma**2.
        S = weights.sum()
        X0 = (weights * X).sum() / S
        Y0 = (weights * Y).sum() / S
        Sxx = (weights * (X - X0)**2.).sum()
        Sxy = (weights * (X - X0) * (Y - Y0)).sum()
        if Sxx != 0.:
            b = -Sxy / Sxx
            self.prefactor.init(np.exp(Y0 + b * X0))
            if not np.isclose(b, 0.):
                self.scale.init(1. / b)

    def primitive(self, x: ArrayLike) -> ArrayLike:
        prefactor, scale = self.parameter_values()
        return -prefactor * scale * (np.exp(-(x - self.location) / scale))

    def default_plotting_range(self, scale_factor: int = 5) -> Tuple[float, float]:
        return (self.location, self.location + scale_factor * self.scale.value)


class ExponentialComplement(Exponential):

    """Exponential complement model.
    """

    def evaluate(self, x: ArrayLike, prefactor: float, scale: float) -> ArrayLike:
        # pylint: disable=arguments-differ
        return prefactor - Exponential.evaluate(self, x, prefactor, scale)

    def init_parameters(self, xdata: ArrayLike, ydata: ArrayLike, sigma: ArrayLike = 1.) -> None:
        """Overloaded method.

        Note we just pretend that the maximum of the y values is a reasonable estimate
        of the prefactor, and go back to the plain exponential case via the
        transformation ydata -> prefactor - ydata.
        """
        Exponential.init_parameters(self, xdata, ydata.max() - ydata, sigma)


class StretchedExponential(Exponential):

    """Stretched exponential model.
    """

    stretch = FitParameter(1., minimum=0.)

    def evaluate(self, x: ArrayLike, prefactor: float, scale: float, stretch: float) -> ArrayLike:
        # pylint: disable=arguments-differ
        x = x - self.location
        return prefactor * np.exp(-(x / scale)**stretch)

    def init_parameters(self, xdata: ArrayLike, ydata: ArrayLike, sigma: ArrayLike = 1.):
        """Overloaded method.

        Note this a little bit flaky, in that we pretend that the data are well
        approximated by a plain exponential, and do not even try at estimating the
        stretch factor. When the latter is significantly different from 1 this will
        not be very accurate, but hopefully good enough to get the fit started.
        """
        Exponential.init_parameters(self, xdata, ydata, sigma)
        self.stretch.init(1.)

    def default_plotting_range(self, scale_factor: int = 5) -> Tuple[float, float]:
        return (
            self.location,
            self.location + scale_factor * self.scale.value / self.stretch.value**1.5
        )


class StretchedExponentialComplement(StretchedExponential):

    """Stretched exponential complement model.
    """

    def evaluate(self, x: ArrayLike, prefactor: float, scale: float, stretch: float) -> ArrayLike:
        # pylint: disable=arguments-differ
        return prefactor - StretchedExponential.evaluate(self, x, prefactor, scale, stretch)

    def init_parameters(self, xdata: ArrayLike, ydata: ArrayLike, sigma: ArrayLike = 1.) -> None:
        """Overloaded method.

        See the comment in the corresponding docstrings of the ExponentialComplement class.
        """
        StretchedExponential.init_parameters(self, xdata, ydata.max() - ydata, sigma)


class Gaussian(AbstractFitModel):

    """To be reimplemented from scratch, leaving Normal as the default wrapper.
    """

    amplitude = FitParameter(1.)
    mu = FitParameter(0.)
    sigma = FitParameter(1., minimum=0.)

    @staticmethod
    def evaluate(x, amplitude, mu, sigma, *args):
        # pylint: disable=arguments-differ
        return amplitude * scipy.stats.norm.pdf(x, *args, loc=mu, scale=sigma)

    @staticmethod
    def primitive(x, amplitude, mu, sigma, *args):
        return amplitude * scipy.stats.norm.cdf(x, *args, loc=mu, scale=sigma)

    def median(self):
        return self.mu.value

    def mean(self):
        return self.mu.value

    def std(self):
        return self.sigma.value

    def fwhm(self):
        return 2 * np.sqrt(2 * np.log(2)) * self.sigma.ufloat()

    def rvs(self, size: int = 1, random_state=None):
        """Generate random variates from the underlying distribution at the current
        parameter values.

        Arguments
        ---------
        size : int, optional
            The number of random variates to generate (default 1).

        random_state : int or np.random.Generator, optional
            The random seed or generator to use (default None).
        """
        return scipy.stats.norm.rvs(loc=self.mu.value, scale=self.sigma.value,
                                    size=size, random_state=random_state)

    def random_histogram(self, size: int = 100000, num_bins: int = 100,
                         random_state=None) -> Histogram1d:
        """Generate a histogram filled with random variates from the underlying
        distribution at the current parameter values.

        Arguments
        ---------
        size : int, optional
            The number of random variates to generate (default 100000).

        num_bins : int, optional
            The number of bins in the histogram (default 100).

        random_state : int or np.random.Generator, optional
            The random seed or generator to use (default None).
        """
        edges = np.linspace(*self.default_plotting_range(), num_bins + 1)
        return Histogram1d(edges).fill(self.rvs(size, random_state=random_state))

    def init_parameters(self, xdata: ArrayLike, ydata: ArrayLike, sigma: ArrayLike = 1.) -> None:
        """Overloaded method.
        """
        self.amplitude.init(scipy.integrate.trapezoid(ydata, xdata))
        self.mu.init(np.average(xdata, weights=ydata))
        self.sigma.init(np.sqrt(np.average((xdata - self.mu.value)**2, weights=ydata)))

    def fit_iterative(self, xdata: Union[ArrayLike, Histogram1d], ydata: ArrayLike = None, *,
            p0: ArrayLike = None, sigma: ArrayLike = None, num_sigma_left: float = 2.,
            num_sigma_right: float = 2., num_iterations: int = 2, **kwargs) -> "FitStatus":
        """Fit the core of Gaussian data within a given number of sigma around the peak.

        This function performs a first round of fit to the data (either a histogram or
        scatter plot data) and then repeats the fit iteratively, limiting the fit range
        to a specified interval defined in terms of deviations (in sigma) around the peak.

        Arguments
        ----------
        xdata : array_like or Histogram1d
            The data (scatter plot x values) or histogram to fit.

        ydata : array_like, optional
            The y data to fit (if xdata is not a Histogram1d).

        p0 : array_like, optional
            The initial values for the fit parameters.

        sigma : array_like, optional
            The uncertainties on the y data.

        num_sigma_left : float
            The number of sigma on the left of the peak to be used to define the
            fitting range.

        num_sigma_right : float
            The number of sigma on the right of the peak to be used to define the
            fitting range.

        num_iterations : int
            The number of iterations of the fit.

        kwargs : dict, optional
            Additional keyword arguments passed to `fit()`.

        Returns
        -------
        FitStatus
            The results of the fit.
        """
        fit_status = self.fit(xdata, ydata, p0=p0, sigma=sigma, **kwargs)
        for i in range(num_iterations):
            kwargs.update(xmin=self.mean() - num_sigma_left * self.std(),
                          xmax=self.mean() + num_sigma_right * self.std())
            try:
                fit_status = self.fit(xdata, ydata, p0=self.parameter_values(),
                                      sigma=sigma, **kwargs)
            except RuntimeError as exception:
                raise RuntimeError(f"Exception after {i+1} iteration(s)") from exception
        return fit_status

    def default_plotting_range(self) -> Tuple[float, float]:
        """Overloaded method.
        """
        return (self.mu.value - 5. * self.sigma.value, self.mu.value + 5. * self.sigma.value)

    def plot(self, axes: matplotlib.axes.Axes = None, fit_output: bool = False,
             plot_mean: bool = True, **kwargs) -> None:
        """Plot the model.

        Note this is reimplemented from scratch to allow overplotting the mean of the
        distribution.

        Arguments
        ---------
        axes : matplotlib.axes.Axes, optional
            The axes to plot on (default: current axes).

        fit_output : bool, optional
            Whether to include the fit output in the legend (default: False).

        plot_mean : bool, optional
            Whether to overplot the mean of the distribution (default: True).

        kwargs : dict, optional
            Additional keyword arguments passed to `plt.plot()`.
        """
        super().plot(axes, fit_output=fit_output, **kwargs)
        if plot_mean:
            if axes is None:
                axes = plt.gca()
            color = last_line_color()
            x0 = self.mean()
            y0 = self(x0)
            axes.plot(x0, y0, "o", ms=5., color=matplotlib.rcParams["figure.facecolor"])
            axes.plot(x0, y0, "o", ms=1.5, color=color)


class ErfSigmoid(AbstractSigmoidFitModel):

    """Error function model.
    """

    @staticmethod
    def shape(z):
        # pylint: disable=arguments-differ
        return 0.5 * (1. + scipy.special.erf(z / np.sqrt(2.)))


class LogisticSigmoid(AbstractSigmoidFitModel):

    """Logistic function model.
    """

    @staticmethod
    def shape(z):
        # pylint: disable=arguments-differ
        return 1. / (1. + np.exp(-z))


class Arctangent(AbstractSigmoidFitModel):

    """Arctangent function model.
    """

    @staticmethod
    def shape(z):
        # pylint: disable=arguments-differ
        return 0.5 + np.arctan(z) / np.pi


class HyperbolicTangent(AbstractSigmoidFitModel):

    """Hyperbolic tangent function model.
    """

    @staticmethod
    def shape(z):
        # pylint: disable=arguments-differ
        return 0.5 * (1. + np.tanh(z))


<<<<<<< HEAD
=======
class GaussianForestBase(AbstractFitModel):

    """Abstract base model representing a forest of Gaussian spectral lines
    at fixed energies.

    Concrete models needs to be decorated with the `@line_forest` decorator,
    specifying the energies of the lines included in the forest.

    Each peak corresponds to a known energy, and the model allows for
    fitting the amplitudes, a global energy scale, and a common width
    (sigma) that scales as the square root of the line energy, as it is
    common to observe in particle detectors.
    """

    def evaluate(self, x, *args):
        # pylint: disable=no-member
        # pylint: disable=arguments-differ
        *amplitudes, energy_scale, sigma = args
        y = sum(
            amplitude * scipy.stats.norm.pdf(
                x,
                loc=energy / energy_scale,
                scale=sigma / np.sqrt(energy / self.energies[0]))
                for amplitude, energy in zip(amplitudes, self.energies)
        )
        return y

    def fwhm(self):
        """Calculate the FWHM of the main line of the forest.
        """
        # pylint: disable=no-member
        return 2 * np.sqrt(2 * np.log(2)) * self.sigma.ufloat()

    def rvs(self, size: int = 1, random_state=None):
        # pylint: disable=no-member
        """Generate random variates from the underlying distribution at the current
        parameter values.

        Arguments
        ---------
        size : int, optional
            The number of random variates to generate (default 1).

        random_state : int or np.random.Generator, optional
            The random seed or generator to use (default None).
        """
        rng = np.random.default_rng(random_state)
        amplitudes = [getattr(self, f"amplitude{i}").value for i in range(len(self.energies))]
        vals = rng.choice(self.energies, size=size, p=amplitudes / np.sum(amplitudes))
        loc = vals / self.energy_scale.value
        scale = self.sigma.value / np.sqrt(vals / self.energies[0])
        return scipy.stats.norm.rvs(loc=loc, scale=scale, random_state=rng)

    def random_histogram(self, size: int = 100000, num_bins: int = 100,
                         random_state=None) -> Histogram1d:
        """Generate a histogram filled with random variates from the underlying
        distribution at the current parameter values.

        Arguments
        ---------
        size : int, optional
            The number of random variates to generate (default 100000).

        num_bins : int, optional
            The number of bins in the histogram (default 100).

        random_state : int or np.random.Generator, optional
            The random seed or generator to use (default None).
        """
        edges = np.linspace(*self.plotting_range(), num_bins + 1)
        return Histogram1d(edges).fill(self.rvs(size, random_state=random_state))

    def init_parameters(self, xdata: ArrayLike, ydata: ArrayLike, sigma: ArrayLike = 1.) -> None:
        # pylint: disable=no-member
        """Overloaded method.
        """
        mu0 = xdata[np.argmax(ydata)]
        self.amplitude0.init(scipy.integrate.trapezoid(ydata, xdata))
        self.energy_scale.init(self.energies[0] / mu0)
        self.sigma.init(np.sqrt(np.average((xdata - mu0)**2, weights=ydata)))

    def fit_iterative(self, xdata: Union[ArrayLike, Histogram1d], ydata: ArrayLike = None, *,
            p0: ArrayLike = None, sigma: ArrayLike = None, num_sigma_left: float = 2.,
            num_sigma_right: float = 2., num_iterations: int = 2, **kwargs) -> "FitStatus":
        """Fit iteratively line forest spectrum data within a given number of sigma around the peaks.

        This function performs a first round of fit to the data (either a histogram or
        scatter plot data) and then repeats the fit iteratively, limiting the fit range
        to a specified interval defined in terms of deviations (in sigma) around the peaks.

        Arguments
        ----------
        xdata : array_like or Histogram1d
            The data (scatter plot x values) or histogram to fit.

        ydata : array_like, optional
            The y data to fit (if xdata is not a Histogram1d).

        p0 : array_like, optional
            The initial values for the fit parameters.

        sigma : array_like, optional
            The uncertainties on the y data.

        num_sigma_left : float
            The number of sigma on the left of the first peak to be used to define the
            fitting range.

        num_sigma_right : float
            The number of sigma on the right of the last peak to be used to define the
            fitting range.

        num_iterations : int
            The number of iterations of the fit.

        kwargs : dict, optional
            Additional keyword arguments passed to `fit()`.

        Returns
        -------
        FitStatus
            The results of the fit.
        """
        # pylint: disable=no-member
        fit_status = self.fit(xdata, ydata, p0=p0, sigma=sigma, **kwargs)
        for i in range(num_iterations):
            _xmin = self.energies[0] / self.energy_scale.value - num_sigma_left * self.sigma.value
            _xmax = self.energies[-1] / self.energy_scale.value + num_sigma_right * \
                  self.sigma.value / np.sqrt(self.energies[0] / self.energies[-1])
            kwargs.update(xmin=_xmin, xmax=_xmax)
            try:
                fit_status = self.fit(xdata, ydata, p0=self.parameter_values(),
                                      sigma=sigma, **kwargs)
            except RuntimeError as exception:
                raise RuntimeError(f"Exception after {i+1} iteration(s)") from exception
        return fit_status

    def default_plotting_range(self) -> Tuple[float, float]:
        # pylint: disable=no-member
        """Overloaded method.
        """
        emin = min(self.energies) / self.energy_scale.value
        emax = max(self.energies) / self.energy_scale.value
        return (emin - 5 * self.sigma.value, emax + 5 * self.sigma.value)

    def plot(self, axes: matplotlib.axes.Axes = None, fit_output: bool = False,
             plot_components: bool = True, **kwargs) -> matplotlib.axes.Axes:
        # pylint: disable=no-member
        """
        Overloaded method for plotting the model.

        Arguments
        ---------
        axes : matplotlib.axes.Axes, optional
            The axes on which to plot the model. If None, uses the current axes.

        fit_output : bool, optional
            If True, displays the fit output on the legend. Default is False.

        plot_components : bool, optional
            If True, plots the individual components of the model as dashed lines.
            Default is True.

        kwargs
            Additional keyword arguments passed to the parent class.

        Returns
        -------
        None
        """
        axes = super().plot(axes, fit_output=fit_output, **kwargs)
        x = self._plotting_grid()
        if plot_components:
            for i, energy in enumerate(self.energies):
                amplitude = getattr(self, f"amplitude{i}").value
                loc = energy / self.energy_scale.value
                scale = self.sigma.value / np.sqrt(energy / self.energies[0])
                y = amplitude * scipy.stats.norm.pdf(x, loc=loc, scale=scale)
                axes.plot(x, y, label=None, ls="--")


>>>>>>> 39e625b1
@line_forest(5.896, 6.492)
class Fe55Forest(GaussianForestBase):
    """Model representing the Kα and Kβ emission lines produced in the decay
    of 55Fe. The energy values are computed as the intensity-weighted mean of
    all possible emission lines contributing to each feature.

    The energy data are retrieved from the X-ray database at
    https://xraydb.seescience.org/.
    """


@wrap_rv_continuous(scipy.stats.alpha)
class Alpha(AbstractCRVFitModel):

    pass


@wrap_rv_continuous(scipy.stats.anglit)
class Anglit(AbstractCRVFitModel):

    pass


@wrap_rv_continuous(scipy.stats.arcsine)
class Arcsine(AbstractCRVFitModel):

    pass


@wrap_rv_continuous(scipy.stats.argus)
class Argus(AbstractCRVFitModel):

    pass

@wrap_rv_continuous(scipy.stats.beta)
class Beta(AbstractCRVFitModel):

    pass


@wrap_rv_continuous(scipy.stats.betaprime)
class BetaPrime(AbstractCRVFitModel):

    pass


@wrap_rv_continuous(scipy.stats.bradford)
class Bradford(AbstractCRVFitModel):

    pass


@wrap_rv_continuous(scipy.stats.burr)
class Burr(AbstractCRVFitModel):

    pass


@wrap_rv_continuous(scipy.stats.burr12)
class Burr12(AbstractCRVFitModel):

    pass


@wrap_rv_continuous(scipy.stats.cauchy)
class Cauchy(AbstractCRVFitModel):

    pass


@wrap_rv_continuous(scipy.stats.chi)
class Chi(AbstractCRVFitModel):

    pass


@wrap_rv_continuous(scipy.stats.chi2)
class Chisquare(AbstractCRVFitModel):

    pass


@wrap_rv_continuous(scipy.stats.cosine)
class Cosine(AbstractCRVFitModel):

    pass


@wrap_rv_continuous(scipy.stats.crystalball, m=FitParameter(2., minimum=1.))
class CrystalBall(AbstractCRVFitModel):

    pass


# The Gibrat distribution is only available starting from scipy 1.12.0
try:
    @wrap_rv_continuous(scipy.stats.gibrat)
    class Gibrat(AbstractCRVFitModel):

        pass

except AttributeError:
    class Gibrat(PhonyCRVFitModel):

        def __init__(self, *args, **kwargs) -> None:
            # pylint: disable=unused-argument
            super().__init__("1.12.0")


@wrap_rv_continuous(scipy.stats.gumbel_l)
class GumbelL(AbstractCRVFitModel):

    pass


@wrap_rv_continuous(scipy.stats.gumbel_r)
class GumbelR(AbstractCRVFitModel):

    pass



@wrap_rv_continuous(scipy.stats.halfcauchy)
class HalfCauchy(AbstractCRVFitModel):

    pass



@wrap_rv_continuous(scipy.stats.halflogistic)
class HalfLogistic(AbstractCRVFitModel):

    pass


@wrap_rv_continuous(scipy.stats.halfnorm)
class HalfNorm(AbstractCRVFitModel):

    pass


@wrap_rv_continuous(scipy.stats.hypsecant)
class HyperSecant(AbstractCRVFitModel):

    pass


# The Landau distribution is only available starting from scipy 1.15.1
try:
    @wrap_rv_continuous(scipy.stats.landau)
    class Landau(AbstractCRVFitModel):

        def default_plotting_range(self) -> Tuple[float, float]:
            """Overloaded method.

            The Landau distribution is peculiar in that it has no definite mean or variance,
            and its support is unbounded. It is also asymmetric, with a long right tail.
            Therefore, we resort to a custom function for the plotting range.
            """
            location, scale = self.location.value, self.scale.value
            return (location - 2.5 * scale, location + 12.5 * scale)

except AttributeError:
    class Landau(PhonyCRVFitModel):

        def __init__(self, *args, **kwargs) -> None:
            # pylint: disable=unused-argument
            super().__init__("1.15.1")


@wrap_rv_continuous(scipy.stats.laplace)
class Laplace(AbstractCRVFitModel):

    pass


@wrap_rv_continuous(scipy.stats.levy)
class Levy(AbstractCRVFitModel):

    pass


@wrap_rv_continuous(scipy.stats.levy_l)
class LevyL(AbstractCRVFitModel):

    pass


@wrap_rv_continuous(scipy.stats.logistic)
class Logistic(AbstractCRVFitModel):

    pass


@wrap_rv_continuous(scipy.stats.lognorm)
class LogNormal(AbstractCRVFitModel):

    pass


class Lorentzian(Cauchy):

    """Alias for the Cauchy distribution.
    """


@wrap_rv_continuous(scipy.stats.maxwell)
class Maxwell(AbstractCRVFitModel):

    pass


@wrap_rv_continuous(scipy.stats.moyal)
class Moyal(AbstractCRVFitModel):

    pass


@wrap_rv_continuous(scipy.stats.nakagami)
class Nakagami(AbstractCRVFitModel):

    pass


@wrap_rv_continuous(scipy.stats.norm)
class Normal(AbstractCRVFitModel):

    pass


@wrap_rv_continuous(scipy.stats.rayleigh)
class Rayleigh(AbstractCRVFitModel):

    pass


@wrap_rv_continuous(scipy.stats.semicircular)
class Semicircular(AbstractCRVFitModel):

    pass


@wrap_rv_continuous(scipy.stats.t)
class Student(AbstractCRVFitModel):

    pass


@wrap_rv_continuous(scipy.stats.wald)
class Wald(AbstractCRVFitModel):

    pass<|MERGE_RESOLUTION|>--- conflicted
+++ resolved
@@ -689,190 +689,6 @@
         return 0.5 * (1. + np.tanh(z))
 
 
-<<<<<<< HEAD
-=======
-class GaussianForestBase(AbstractFitModel):
-
-    """Abstract base model representing a forest of Gaussian spectral lines
-    at fixed energies.
-
-    Concrete models needs to be decorated with the `@line_forest` decorator,
-    specifying the energies of the lines included in the forest.
-
-    Each peak corresponds to a known energy, and the model allows for
-    fitting the amplitudes, a global energy scale, and a common width
-    (sigma) that scales as the square root of the line energy, as it is
-    common to observe in particle detectors.
-    """
-
-    def evaluate(self, x, *args):
-        # pylint: disable=no-member
-        # pylint: disable=arguments-differ
-        *amplitudes, energy_scale, sigma = args
-        y = sum(
-            amplitude * scipy.stats.norm.pdf(
-                x,
-                loc=energy / energy_scale,
-                scale=sigma / np.sqrt(energy / self.energies[0]))
-                for amplitude, energy in zip(amplitudes, self.energies)
-        )
-        return y
-
-    def fwhm(self):
-        """Calculate the FWHM of the main line of the forest.
-        """
-        # pylint: disable=no-member
-        return 2 * np.sqrt(2 * np.log(2)) * self.sigma.ufloat()
-
-    def rvs(self, size: int = 1, random_state=None):
-        # pylint: disable=no-member
-        """Generate random variates from the underlying distribution at the current
-        parameter values.
-
-        Arguments
-        ---------
-        size : int, optional
-            The number of random variates to generate (default 1).
-
-        random_state : int or np.random.Generator, optional
-            The random seed or generator to use (default None).
-        """
-        rng = np.random.default_rng(random_state)
-        amplitudes = [getattr(self, f"amplitude{i}").value for i in range(len(self.energies))]
-        vals = rng.choice(self.energies, size=size, p=amplitudes / np.sum(amplitudes))
-        loc = vals / self.energy_scale.value
-        scale = self.sigma.value / np.sqrt(vals / self.energies[0])
-        return scipy.stats.norm.rvs(loc=loc, scale=scale, random_state=rng)
-
-    def random_histogram(self, size: int = 100000, num_bins: int = 100,
-                         random_state=None) -> Histogram1d:
-        """Generate a histogram filled with random variates from the underlying
-        distribution at the current parameter values.
-
-        Arguments
-        ---------
-        size : int, optional
-            The number of random variates to generate (default 100000).
-
-        num_bins : int, optional
-            The number of bins in the histogram (default 100).
-
-        random_state : int or np.random.Generator, optional
-            The random seed or generator to use (default None).
-        """
-        edges = np.linspace(*self.plotting_range(), num_bins + 1)
-        return Histogram1d(edges).fill(self.rvs(size, random_state=random_state))
-
-    def init_parameters(self, xdata: ArrayLike, ydata: ArrayLike, sigma: ArrayLike = 1.) -> None:
-        # pylint: disable=no-member
-        """Overloaded method.
-        """
-        mu0 = xdata[np.argmax(ydata)]
-        self.amplitude0.init(scipy.integrate.trapezoid(ydata, xdata))
-        self.energy_scale.init(self.energies[0] / mu0)
-        self.sigma.init(np.sqrt(np.average((xdata - mu0)**2, weights=ydata)))
-
-    def fit_iterative(self, xdata: Union[ArrayLike, Histogram1d], ydata: ArrayLike = None, *,
-            p0: ArrayLike = None, sigma: ArrayLike = None, num_sigma_left: float = 2.,
-            num_sigma_right: float = 2., num_iterations: int = 2, **kwargs) -> "FitStatus":
-        """Fit iteratively line forest spectrum data within a given number of sigma around the peaks.
-
-        This function performs a first round of fit to the data (either a histogram or
-        scatter plot data) and then repeats the fit iteratively, limiting the fit range
-        to a specified interval defined in terms of deviations (in sigma) around the peaks.
-
-        Arguments
-        ----------
-        xdata : array_like or Histogram1d
-            The data (scatter plot x values) or histogram to fit.
-
-        ydata : array_like, optional
-            The y data to fit (if xdata is not a Histogram1d).
-
-        p0 : array_like, optional
-            The initial values for the fit parameters.
-
-        sigma : array_like, optional
-            The uncertainties on the y data.
-
-        num_sigma_left : float
-            The number of sigma on the left of the first peak to be used to define the
-            fitting range.
-
-        num_sigma_right : float
-            The number of sigma on the right of the last peak to be used to define the
-            fitting range.
-
-        num_iterations : int
-            The number of iterations of the fit.
-
-        kwargs : dict, optional
-            Additional keyword arguments passed to `fit()`.
-
-        Returns
-        -------
-        FitStatus
-            The results of the fit.
-        """
-        # pylint: disable=no-member
-        fit_status = self.fit(xdata, ydata, p0=p0, sigma=sigma, **kwargs)
-        for i in range(num_iterations):
-            _xmin = self.energies[0] / self.energy_scale.value - num_sigma_left * self.sigma.value
-            _xmax = self.energies[-1] / self.energy_scale.value + num_sigma_right * \
-                  self.sigma.value / np.sqrt(self.energies[0] / self.energies[-1])
-            kwargs.update(xmin=_xmin, xmax=_xmax)
-            try:
-                fit_status = self.fit(xdata, ydata, p0=self.parameter_values(),
-                                      sigma=sigma, **kwargs)
-            except RuntimeError as exception:
-                raise RuntimeError(f"Exception after {i+1} iteration(s)") from exception
-        return fit_status
-
-    def default_plotting_range(self) -> Tuple[float, float]:
-        # pylint: disable=no-member
-        """Overloaded method.
-        """
-        emin = min(self.energies) / self.energy_scale.value
-        emax = max(self.energies) / self.energy_scale.value
-        return (emin - 5 * self.sigma.value, emax + 5 * self.sigma.value)
-
-    def plot(self, axes: matplotlib.axes.Axes = None, fit_output: bool = False,
-             plot_components: bool = True, **kwargs) -> matplotlib.axes.Axes:
-        # pylint: disable=no-member
-        """
-        Overloaded method for plotting the model.
-
-        Arguments
-        ---------
-        axes : matplotlib.axes.Axes, optional
-            The axes on which to plot the model. If None, uses the current axes.
-
-        fit_output : bool, optional
-            If True, displays the fit output on the legend. Default is False.
-
-        plot_components : bool, optional
-            If True, plots the individual components of the model as dashed lines.
-            Default is True.
-
-        kwargs
-            Additional keyword arguments passed to the parent class.
-
-        Returns
-        -------
-        None
-        """
-        axes = super().plot(axes, fit_output=fit_output, **kwargs)
-        x = self._plotting_grid()
-        if plot_components:
-            for i, energy in enumerate(self.energies):
-                amplitude = getattr(self, f"amplitude{i}").value
-                loc = energy / self.energy_scale.value
-                scale = self.sigma.value / np.sqrt(energy / self.energies[0])
-                y = amplitude * scipy.stats.norm.pdf(x, loc=loc, scale=scale)
-                axes.plot(x, y, label=None, ls="--")
-
-
->>>>>>> 39e625b1
 @line_forest(5.896, 6.492)
 class Fe55Forest(GaussianForestBase):
     """Model representing the Kα and Kβ emission lines produced in the decay

--- conflicted
+++ resolved
@@ -532,28 +532,6 @@
         return scipy.stats.norm.rvs(loc=self.mu.value, scale=self.sigma.value,
                                     size=size, random_state=random_state)
 
-<<<<<<< HEAD
-=======
-    def random_histogram(self, size: int = 100000, num_bins: int = 100,
-                         random_state=None) -> Histogram1d:
-        """Generate a histogram filled with random variates from the underlying
-        distribution at the current parameter values.
-
-        Arguments
-        ---------
-        size : int, optional
-            The number of random variates to generate (default 100000).
-
-        num_bins : int, optional
-            The number of bins in the histogram (default 100).
-
-        random_state : int or np.random.Generator, optional
-            The random seed or generator to use (default None).
-        """
-        edges = np.linspace(*self.default_plotting_range(), num_bins + 1)
-        return Histogram1d(edges).fill(self.rvs(size, random_state=random_state))
-
->>>>>>> c25a6561
     def init_parameters(self, xdata: ArrayLike, ydata: ArrayLike, sigma: ArrayLike = 1.) -> None:
         """Overloaded method.
         """
@@ -704,52 +682,9 @@
     The energy data are retrieved from the X-ray database at https://xraydb.seescience.org/
     """
 
-<<<<<<< HEAD
-    def evaluate(self, x, *args):
-        # pylint: disable=no-member
-        # pylint: disable=arguments-differ
-        *amplitudes, energy_scale, sigma = args
-        y = sum(
-            amplitude * scipy.stats.norm.pdf(
-                x,
-                loc=energy / energy_scale,
-                scale=sigma / np.sqrt(energy / self.energies[0]))
-                for amplitude, energy in zip(amplitudes, self.energies)
-        )
-        return y
-
-    def fwhm(self):
-        """Calculate the ratio between the FWHM and the position of the main line of the forest.
-        The result is expressed as a percentage.
-        """
-        # pylint: disable=no-member
-        line_val = self.energies[0] / self.energy_scale.ufloat()
-        return 2 * np.sqrt(2 * np.log(2)) * self.sigma.ufloat() / line_val * 100.
-
-    def rvs(self, size: int = 1, random_state=None):
-        # pylint: disable=no-member
-        """Generate random variates from the underlying distribution at the current
-        parameter values.
-
-        Arguments
-        ---------
-        size : int, optional
-            The number of random variates to generate (default 1).
-
-        random_state : int or np.random.Generator, optional
-            The random seed or generator to use (default None).
-        """
-        rng = np.random.default_rng(random_state)
-        amplitudes = [getattr(self, f"amplitude{i}").value for i in range(len(self.energies))]
-        vals = rng.choice(self.energies, size=size, p=amplitudes / np.sum(amplitudes))
-        loc = vals / self.energy_scale.value
-        scale = self.sigma.value / np.sqrt(vals / self.energies[0])
-        return scipy.stats.norm.rvs(loc=loc, scale=scale, random_state=rng)
-=======
     # https://xraydb.xrayabsorption.org/element/Mn
     # This is the sum of the intensities of Kb1, Kb3 and Kb5 lines.
     TABULATED_KB_INTENSITY = 0.12445
->>>>>>> c25a6561
 
     def init_parameters(self, xdata: ArrayLike, ydata: ArrayLike, sigma: ArrayLike = 1.) -> None:
         """Overloaded method.

--- conflicted
+++ resolved
@@ -64,11 +64,7 @@
         plt.legend()
 
 
-<<<<<<< HEAD
-@pytest.mark.skip("This is mainly for debugging purposes")
-=======
 @pytest.mark.skip("This is specifically for debugging purposes")
->>>>>>> d317c1ee
 def test_gaussian_pulls() -> None:
     """Test the pulls for the Gaussian model.
     """
@@ -77,11 +73,7 @@
     _test_pulls(model, ground_truth)
 
 
-<<<<<<< HEAD
-@pytest.mark.skip("This is mainly for debugging purposes")
-=======
 @pytest.mark.skip("This is specifically for debugging purposes")
->>>>>>> d317c1ee
 def test_fe_55_pulls() -> None:
     """Test the pulls for the Fe-55 model.
     """

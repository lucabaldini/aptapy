# Copyright (C) 2025 Luca Baldini (luca.baldini@pi.infn.it)
#
# This program is free software: you can redistribute it and/or modify
# it under the terms of the GNU General Public License as published by
# the Free Software Foundation, either version 3 of the License, or
# (at your option) any later version.
#
# This program is distributed in the hope that it will be useful,
# but WITHOUT ANY WARRANTY; without even the implied warranty of
# MERCHANTABILITY or FITNESS FOR A PARTICULAR PURPOSE.  See the
# GNU General Public License for more details.
#
# You should have received a copy of the GNU General Public License
# along with this program.  If not, see <https://www.gnu.org/licenses/>.

"""Unit tests for the modeling module.
"""

import inspect

import numpy as np

from aptapy.hist import Histogram1d
from aptapy.modeling import FitParameter, FitStatus
from aptapy.models import Constant, Exponential, Fe55Forest, Gaussian, Line
from aptapy.plotting import plt

_RNG = np.random.default_rng(313)

TEST_HISTOGRAM = Histogram1d(np.linspace(-5., 5., 100), label="Random data")
TEST_HISTOGRAM.fill(_RNG.normal(size=100000))
NUM_SIGMA = 4.


def test_fit_parameter():
    """Test the FitParameter class and the various interfaces.
    """
    parameter = FitParameter(1., 'normalization')
    assert not parameter.is_bound()
    assert not parameter.frozen
    print(parameter)
    parameter.set(3., 0.1)
    assert parameter.value == 3.
    assert parameter.error == 0.1
    print(parameter)
    parameter.set(4.)
    assert parameter.value == 4.
    assert parameter.error is None
    print(parameter)
    parameter = FitParameter(1., 'normalization', 0.1)
    assert not parameter.frozen
    assert not parameter.is_bound()
    print(parameter)
    parameter = FitParameter(1., 'normalization', _frozen=True)
    assert not parameter.is_bound()
    assert parameter.frozen
    print(parameter)
    parameter.thaw()
    assert not parameter.frozen
    print(parameter)
    parameter = FitParameter(1., 'normalization', minimum=0.)
    assert parameter.is_bound()
    assert not parameter.frozen
    print(parameter)
    parameter.freeze(3.)
    assert parameter.value == 3.
    assert parameter.error is None
    assert parameter.frozen
    print(parameter)


def test_fit_status():
    """Test the FitStatus class.
    """
    status = FitStatus()
    assert not status.valid()
    chisquare = 10.5
    dof = 8
    status.update(np.array([1., 2.]), np.array([[0.1, 0.], [0., 0.2]]), chisquare, dof)
    assert status.valid()
    assert status.chisquare == chisquare
    assert status.dof == dof
    status.reset()
    assert not status.valid()


def test_model_parameters():
    """We want to make sure that every model get its own set of parameters that can
    be varied independently.
    """
    g1 = Gaussian()
    g2 = Gaussian()
    p1 = g1.amplitude
    p2 = g2.amplitude
    print(p1, id(p1))
    print(p2, id(p2))
    assert p1 == p2
    assert id(p1) != id(p2)


def test_gaussian_fit():
    """Simple Gaussian fit.
    """
    plt.figure(inspect.currentframe().f_code.co_name)
    model = Gaussian()
    TEST_HISTOGRAM.plot()
    model.fit(TEST_HISTOGRAM)
    model.plot(fit_output=True)
    assert model.mu.compatible_with(0., NUM_SIGMA)
    assert model.sigma.compatible_with(1., NUM_SIGMA)
    assert model.status.pvalue > 0.001
    plt.legend()


def test_gaussian_fit_subrange():
    """Gaussian fit in a subrange.
    """
    plt.figure(inspect.currentframe().f_code.co_name)
    model = Gaussian()
    TEST_HISTOGRAM.plot()
    model.fit(TEST_HISTOGRAM, xmin=-2., xmax=2.)
    model.plot(fit_output=True)
    assert model.mu.compatible_with(0., NUM_SIGMA)
    assert model.sigma.compatible_with(1., NUM_SIGMA)
    assert model.status.pvalue > 0.001
    plt.legend()


def test_gaussian_fit_bound():
    """Test a bounded fit.
    """
    plt.figure(inspect.currentframe().f_code.co_name)
    model = Gaussian()
    model.mu.minimum = 0.05
    model.mu.value = 0.1
    TEST_HISTOGRAM.plot()
    model.fit(TEST_HISTOGRAM)
    model.plot(fit_output=True)
    assert model.mu.value >= model.mu.minimum
    plt.legend()


def test_gaussian_fit_frozen():
    """Gaussian fit with frozen parameters.
    """
    plt.figure(inspect.currentframe().f_code.co_name)
    model = Gaussian()
    # Calculate the normalization from the histogram.
    model.amplitude.freeze(TEST_HISTOGRAM.area())
    TEST_HISTOGRAM.plot()
    model.fit(TEST_HISTOGRAM)
    model.plot(fit_output=True)
    assert model.mu.compatible_with(0., NUM_SIGMA)
    assert model.sigma.compatible_with(1., NUM_SIGMA)
    assert model.status.pvalue > 0.001
    plt.legend()


def test_gaussian_fit_frozen_and_bound():
    """And yet more complex: Gaussian fit with frozen and bound parameters.
    """
    plt.figure(inspect.currentframe().f_code.co_name)
    model = Gaussian()
    print(model)
    model.sigma.freeze(1.1)
    model.mu.minimum = 0.05
    model.mu.value = 0.1
    TEST_HISTOGRAM.plot()
    model.fit(TEST_HISTOGRAM)
    model.plot(fit_output=True)
    assert model.mu.value >= model.mu.minimum
    assert model.sigma.value == 1.1
    plt.legend()


def test_gaussian_fit_iterative_hist():
    """Test an iterative fit for a Gaussian histogram.
    """
    plt.figure(inspect.currentframe().f_code.co_name)
    model = Gaussian()
    print(model)
    TEST_HISTOGRAM.plot()
    model.fit_iterative(TEST_HISTOGRAM, num_iterations=3, num_sigma_left=3., num_sigma_right=3.,
                        xmin=-5., xmax=5.)
    model.plot(fit_output=True)
    plt.legend()
    assert model.mu.compatible_with(0., NUM_SIGMA)
    assert model.sigma.compatible_with(1., NUM_SIGMA)
    assert model.status.pvalue > 0.001


def test_gaussian_fit_iterative_scatter():
    """Test an iterative fit for a Gaussian scatter plot.
    """
    plt.figure(inspect.currentframe().f_code.co_name)
    model = Gaussian(xlabel="x [a.u.]", ylabel="y [a.u.]")
    print(model)
    sigma = 0.01
    xdata, ydata = model.random_fit_dataset(sigma, seed=313)
    plt.errorbar(xdata, ydata, sigma, fmt="o", label="Random data")
    model.fit_iterative(xdata, ydata, sigma=sigma, num_iterations=3)
    model.plot(fit_output=True)
    plt.legend()
    assert model.mu.compatible_with(0., NUM_SIGMA)
    assert model.sigma.compatible_with(1., NUM_SIGMA)
    assert model.status.pvalue > 0.001


def test_sum_gauss_line():
    """Test the sum of of two models.
    """
    plt.figure(inspect.currentframe().f_code.co_name)
    hist = TEST_HISTOGRAM.copy()
    u = _RNG.random(100000)
    x = 5. - 10. * np.sqrt(1 - u)
    hist.fill(x)
    model = Gaussian() + Line()
    hist.plot()
    model.fit(hist)
    model.plot(fit_output=True)
    plt.legend()


def test_multiple_sum():
    """Test the sum of multiple models.
    """
    plt.figure(inspect.currentframe().f_code.co_name)
    model = Gaussian() + Line() + Constant()
    model.set_plotting_range(-5., 5.)
    model.plot()
    plt.legend()


def test_sum_frozen():
    """Test fitting the sum of two models with a frozen parameter.
    """
    plt.figure(inspect.currentframe().f_code.co_name)
    error = 0.05
    x = np.linspace(0., 8., 50)
    y = np.exp(-x) + 1. + _RNG.normal(scale=error, size=x.shape)
    plt.errorbar(x, y, error, label="Data", fmt="o")

    model = Exponential() + Constant()
    model[1].value.freeze(1.)
    model.fit(x, y, sigma=error)
    model.plot(fit_output=True, plot_components=False)
    plt.legend()


def test_shifted_exponential():
    """Test the shifted exponential model.
    """
    plt.figure(inspect.currentframe().f_code.co_name)
    error = 0.05
    x0 = 10.
    x = np.linspace(x0, 8. + x0, 50)
    y = np.exp(-(x - x0)) + _RNG.normal(scale=error, size=x.shape)
    plt.errorbar(x, y, error, label="Data", fmt="o")

    model = Exponential(x0)
    model.fit(x, y, sigma=error)
    model.plot(fit_output=True)
    plt.legend()


def test_shifted_exponential_frozen():
    """Test the shifted exponential model with a frozen parameter.
    """
    plt.figure(inspect.currentframe().f_code.co_name)
    error = 0.05
    x0 = 10.
    x = np.linspace(x0, 8. + x0, 50)
    y = np.exp(-(x - x0)) + _RNG.normal(scale=error, size=x.shape)
    plt.errorbar(x, y, error, label="Data", fmt="o")

    model = Exponential(x0)
    model.scale.freeze(1.)
    model.fit(x, y, sigma=error)
    model.plot(fit_output=True)
    plt.legend()


def test_confidence_band_constant():
    """Test the confidence band plotting.
    """
    plt.figure(inspect.currentframe().f_code.co_name)
    model = Constant()
    model.set_parameters(10.)
    sigma = 0.1
    xdata, ydata = model.random_fit_dataset(sigma, seed=313)
    plt.errorbar(xdata, ydata, sigma, fmt="o", label="Random data")
    model.fit(xdata, ydata, sigma=sigma)
    model.plot(fit_output=True)
    delta = model.confidence_band(xdata)
    assert np.allclose(delta, model.value.error)
    model.plot_confidence_band()
    plt.legend()


def test_confidence_band_linear():
    """Test the confidence band plotting.

    Note this is particularly simple, as the width of the 1-sigma band is equal to the
    uncertainty on the fitted parameter.
    """
    plt.figure(inspect.currentframe().f_code.co_name)
    model = Line()
    model.set_parameters(2., 10.)
    sigma = 0.1
    xdata, ydata = model.random_fit_dataset(sigma, seed=313)
    plt.errorbar(xdata, ydata, sigma, fmt="o", label="Random data")
    model.fit(xdata, ydata, sigma=sigma)
    model.plot(fit_output=True)
    model.plot_confidence_band(num_sigma=2.)
    plt.legend()


<<<<<<< HEAD
def test_random_histogram():
    """Test the generation of a random histogram.
    """
    plt.figure(inspect.currentframe().f_code.co_name)
    model = Gaussian()
    hist = model.random_histogram(random_state=_RNG)
    hist.plot()
    edges = np.linspace(model.mu.value - 3 * model.sigma.value,
                         model.mu.value + 3 * model.sigma.value, 101)
    custom_hist = model.random_histogram(edges=edges, random_state=_RNG)
    custom_hist.plot()
    assert np.array_equal(hist.bin_edges(), np.linspace(*model.default_plotting_range(), 101))
    assert np.array_equal(custom_hist.bin_edges(), edges)
=======
def test_gaussian_forest_fit_iterative_scatter():
    """Test an iterative fit for a GaussianForestBase child model class scatter plot.
    """
    # pylint: disable=no-member
    plt.figure(inspect.currentframe().f_code.co_name)
    model = Fe55Forest(xlabel="x [a.u.]", ylabel="y [a.u.]")
    model.set_parameters(10, 0.15, 1., 0.3)
    print(model)
    sigma = 0.01
    xdata, ydata = model.random_fit_dataset(sigma, seed=313)
    plt.errorbar(xdata, ydata, sigma, fmt="o", label="Random data")
    model.fit_iterative(xdata, ydata, sigma=sigma, num_sigma_left=1.5, num_sigma_right=1.5,
                        num_iterations=3)
    model.plot(fit_output=True)
    plt.legend()
    assert model.intensity1.compatible_with(0.15, NUM_SIGMA)
    assert model.sigma.compatible_with(0.3, NUM_SIGMA)
    assert model.status.pvalue > 0.001
>>>>>>> c25a6561
<|MERGE_RESOLUTION|>--- conflicted
+++ resolved
@@ -315,21 +315,6 @@
     plt.legend()
 
 
-<<<<<<< HEAD
-def test_random_histogram():
-    """Test the generation of a random histogram.
-    """
-    plt.figure(inspect.currentframe().f_code.co_name)
-    model = Gaussian()
-    hist = model.random_histogram(random_state=_RNG)
-    hist.plot()
-    edges = np.linspace(model.mu.value - 3 * model.sigma.value,
-                         model.mu.value + 3 * model.sigma.value, 101)
-    custom_hist = model.random_histogram(edges=edges, random_state=_RNG)
-    custom_hist.plot()
-    assert np.array_equal(hist.bin_edges(), np.linspace(*model.default_plotting_range(), 101))
-    assert np.array_equal(custom_hist.bin_edges(), edges)
-=======
 def test_gaussian_forest_fit_iterative_scatter():
     """Test an iterative fit for a GaussianForestBase child model class scatter plot.
     """
@@ -348,4 +333,18 @@
     assert model.intensity1.compatible_with(0.15, NUM_SIGMA)
     assert model.sigma.compatible_with(0.3, NUM_SIGMA)
     assert model.status.pvalue > 0.001
->>>>>>> c25a6561
+
+
+def test_random_histogram():
+    """Test the generation of a random histogram.
+    """
+    plt.figure(inspect.currentframe().f_code.co_name)
+    model = Gaussian()
+    hist = model.random_histogram(random_state=_RNG)
+    hist.plot()
+    edges = np.linspace(model.mu.value - 3 * model.sigma.value,
+                         model.mu.value + 3 * model.sigma.value, 101)
+    custom_hist = model.random_histogram(edges=edges, random_state=_RNG)
+    custom_hist.plot()
+    assert np.array_equal(hist.bin_edges(), np.linspace(*model.default_plotting_range(), 101))
+    assert np.array_equal(custom_hist.bin_edges(), edges)